# -*- coding: utf-8 -*-
"""
    pygments.lexers.other
    ~~~~~~~~~~~~~~~~~~~~~

    Lexers for other languages.

    :copyright: Copyright 2006-2010 by the Pygments team, see AUTHORS.
    :license: BSD, see LICENSE for details.
"""

import re

from pygments.lexer import Lexer, RegexLexer, include, bygroups, using, \
     this, do_insertions
from pygments.token import Error, Punctuation, Literal, Token, \
     Text, Comment, Operator, Keyword, Name, String, Number, Generic
from pygments.util import shebang_matches
from pygments.lexers.web import HtmlLexer


__all__ = ['SqlLexer', 'MySqlLexer', 'SqliteConsoleLexer', 'BrainfuckLexer',
           'BashLexer', 'BatchLexer', 'BefungeLexer', 'RedcodeLexer',
           'MOOCodeLexer', 'SmalltalkLexer', 'TcshLexer', 'LogtalkLexer',
           'GnuplotLexer', 'PovrayLexer', 'AppleScriptLexer',
           'BashSessionLexer', 'ModelicaLexer', 'RebolLexer', 'ABAPLexer',
<<<<<<< HEAD
           'NewspeakLexer', 'GherkinLexer', 'AsymptoteLexer',
           'PostScriptLexer', 'AutohotkeyLexer', 'GoodDataCLLexer',
           'MaqlLexer']
=======
           'NewspeakLexer', 'GherkinLexer', 'AsymptoteLexer', 'PostScriptLexer',
           'ProtoBufLexer']
>>>>>>> ef04a3da

line_re  = re.compile('.*?\n')


class SqlLexer(RegexLexer):
    """
    Lexer for Structured Query Language. Currently, this lexer does
    not recognize any special syntax except ANSI SQL.
    """

    name = 'SQL'
    aliases = ['sql']
    filenames = ['*.sql']
    mimetypes = ['text/x-sql']

    flags = re.IGNORECASE
    tokens = {
        'root': [
            (r'\s+', Text),
            (r'--.*?\n', Comment.Single),
            (r'/\*', Comment.Multiline, 'multiline-comments'),
            (r'(ABORT|ABS|ABSOLUTE|ACCESS|ADA|ADD|ADMIN|AFTER|AGGREGATE|'
             r'ALIAS|ALL|ALLOCATE|ALTER|ANALYSE|ANALYZE|AND|ANY|ARE|AS|'
             r'ASC|ASENSITIVE|ASSERTION|ASSIGNMENT|ASYMMETRIC|AT|ATOMIC|'
             r'AUTHORIZATION|AVG|BACKWARD|BEFORE|BEGIN|BETWEEN|BITVAR|'
             r'BIT_LENGTH|BOTH|BREADTH|BY|C|CACHE|CALL|CALLED|CARDINALITY|'
             r'CASCADE|CASCADED|CASE|CAST|CATALOG|CATALOG_NAME|CHAIN|'
             r'CHARACTERISTICS|CHARACTER_LENGTH|CHARACTER_SET_CATALOG|'
             r'CHARACTER_SET_NAME|CHARACTER_SET_SCHEMA|CHAR_LENGTH|CHECK|'
             r'CHECKED|CHECKPOINT|CLASS|CLASS_ORIGIN|CLOB|CLOSE|CLUSTER|'
             r'COALSECE|COBOL|COLLATE|COLLATION|COLLATION_CATALOG|'
             r'COLLATION_NAME|COLLATION_SCHEMA|COLUMN|COLUMN_NAME|'
             r'COMMAND_FUNCTION|COMMAND_FUNCTION_CODE|COMMENT|COMMIT|'
             r'COMMITTED|COMPLETION|CONDITION_NUMBER|CONNECT|CONNECTION|'
             r'CONNECTION_NAME|CONSTRAINT|CONSTRAINTS|CONSTRAINT_CATALOG|'
             r'CONSTRAINT_NAME|CONSTRAINT_SCHEMA|CONSTRUCTOR|CONTAINS|'
             r'CONTINUE|CONVERSION|CONVERT|COPY|CORRESPONTING|COUNT|'
             r'CREATE|CREATEDB|CREATEUSER|CROSS|CUBE|CURRENT|CURRENT_DATE|'
             r'CURRENT_PATH|CURRENT_ROLE|CURRENT_TIME|CURRENT_TIMESTAMP|'
             r'CURRENT_USER|CURSOR|CURSOR_NAME|CYCLE|DATA|DATABASE|'
             r'DATETIME_INTERVAL_CODE|DATETIME_INTERVAL_PRECISION|DAY|'
             r'DEALLOCATE|DECLARE|DEFAULT|DEFAULTS|DEFERRABLE|DEFERRED|'
             r'DEFINED|DEFINER|DELETE|DELIMITER|DELIMITERS|DEREF|DESC|'
             r'DESCRIBE|DESCRIPTOR|DESTROY|DESTRUCTOR|DETERMINISTIC|'
             r'DIAGNOSTICS|DICTIONARY|DISCONNECT|DISPATCH|DISTINCT|DO|'
             r'DOMAIN|DROP|DYNAMIC|DYNAMIC_FUNCTION|DYNAMIC_FUNCTION_CODE|'
             r'EACH|ELSE|ENCODING|ENCRYPTED|END|END-EXEC|EQUALS|ESCAPE|EVERY|'
             r'EXCEPT|ESCEPTION|EXCLUDING|EXCLUSIVE|EXEC|EXECUTE|EXISTING|'
             r'EXISTS|EXPLAIN|EXTERNAL|EXTRACT|FALSE|FETCH|FINAL|FIRST|FOR|'
             r'FORCE|FOREIGN|FORTRAN|FORWARD|FOUND|FREE|FREEZE|FROM|FULL|'
             r'FUNCTION|G|GENERAL|GENERATED|GET|GLOBAL|GO|GOTO|GRANT|GRANTED|'
             r'GROUP|GROUPING|HANDLER|HAVING|HIERARCHY|HOLD|HOST|IDENTITY|'
             r'IGNORE|ILIKE|IMMEDIATE|IMMUTABLE|IMPLEMENTATION|IMPLICIT|IN|'
             r'INCLUDING|INCREMENT|INDEX|INDITCATOR|INFIX|INHERITS|INITIALIZE|'
             r'INITIALLY|INNER|INOUT|INPUT|INSENSITIVE|INSERT|INSTANTIABLE|'
             r'INSTEAD|INTERSECT|INTO|INVOKER|IS|ISNULL|ISOLATION|ITERATE|JOIN|'
             r'KEY|KEY_MEMBER|KEY_TYPE|LANCOMPILER|LANGUAGE|LARGE|LAST|'
             r'LATERAL|LEADING|LEFT|LENGTH|LESS|LEVEL|LIKE|LIMIT|LISTEN|LOAD|'
             r'LOCAL|LOCALTIME|LOCALTIMESTAMP|LOCATION|LOCATOR|LOCK|LOWER|'
             r'MAP|MATCH|MAX|MAXVALUE|MESSAGE_LENGTH|MESSAGE_OCTET_LENGTH|'
             r'MESSAGE_TEXT|METHOD|MIN|MINUTE|MINVALUE|MOD|MODE|MODIFIES|'
             r'MODIFY|MONTH|MORE|MOVE|MUMPS|NAMES|NATIONAL|NATURAL|NCHAR|'
             r'NCLOB|NEW|NEXT|NO|NOCREATEDB|NOCREATEUSER|NONE|NOT|NOTHING|'
             r'NOTIFY|NOTNULL|NULL|NULLABLE|NULLIF|OBJECT|OCTET_LENGTH|OF|OFF|'
             r'OFFSET|OIDS|OLD|ON|ONLY|OPEN|OPERATION|OPERATOR|OPTION|OPTIONS|'
             r'OR|ORDER|ORDINALITY|OUT|OUTER|OUTPUT|OVERLAPS|OVERLAY|OVERRIDING|'
             r'OWNER|PAD|PARAMETER|PARAMETERS|PARAMETER_MODE|PARAMATER_NAME|'
             r'PARAMATER_ORDINAL_POSITION|PARAMETER_SPECIFIC_CATALOG|'
             r'PARAMETER_SPECIFIC_NAME|PARAMATER_SPECIFIC_SCHEMA|PARTIAL|'
             r'PASCAL|PENDANT|PLACING|PLI|POSITION|POSTFIX|PRECISION|PREFIX|'
             r'PREORDER|PREPARE|PRESERVE|PRIMARY|PRIOR|PRIVILEGES|PROCEDURAL|'
             r'PROCEDURE|PUBLIC|READ|READS|RECHECK|RECURSIVE|REF|REFERENCES|'
             r'REFERENCING|REINDEX|RELATIVE|RENAME|REPEATABLE|REPLACE|RESET|'
             r'RESTART|RESTRICT|RESULT|RETURN|RETURNED_LENGTH|'
             r'RETURNED_OCTET_LENGTH|RETURNED_SQLSTATE|RETURNS|REVOKE|RIGHT|'
             r'ROLE|ROLLBACK|ROLLUP|ROUTINE|ROUTINE_CATALOG|ROUTINE_NAME|'
             r'ROUTINE_SCHEMA|ROW|ROWS|ROW_COUNT|RULE|SAVE_POINT|SCALE|SCHEMA|'
             r'SCHEMA_NAME|SCOPE|SCROLL|SEARCH|SECOND|SECURITY|SELECT|SELF|'
             r'SENSITIVE|SERIALIZABLE|SERVER_NAME|SESSION|SESSION_USER|SET|'
             r'SETOF|SETS|SHARE|SHOW|SIMILAR|SIMPLE|SIZE|SOME|SOURCE|SPACE|'
             r'SPECIFIC|SPECIFICTYPE|SPECIFIC_NAME|SQL|SQLCODE|SQLERROR|'
             r'SQLEXCEPTION|SQLSTATE|SQLWARNINIG|STABLE|START|STATE|STATEMENT|'
             r'STATIC|STATISTICS|STDIN|STDOUT|STORAGE|STRICT|STRUCTURE|STYPE|'
             r'SUBCLASS_ORIGIN|SUBLIST|SUBSTRING|SUM|SYMMETRIC|SYSID|SYSTEM|'
             r'SYSTEM_USER|TABLE|TABLE_NAME| TEMP|TEMPLATE|TEMPORARY|TERMINATE|'
             r'THAN|THEN|TIMESTAMP|TIMEZONE_HOUR|TIMEZONE_MINUTE|TO|TOAST|'
             r'TRAILING|TRANSATION|TRANSACTIONS_COMMITTED|'
             r'TRANSACTIONS_ROLLED_BACK|TRANSATION_ACTIVE|TRANSFORM|'
             r'TRANSFORMS|TRANSLATE|TRANSLATION|TREAT|TRIGGER|TRIGGER_CATALOG|'
             r'TRIGGER_NAME|TRIGGER_SCHEMA|TRIM|TRUE|TRUNCATE|TRUSTED|TYPE|'
             r'UNCOMMITTED|UNDER|UNENCRYPTED|UNION|UNIQUE|UNKNOWN|UNLISTEN|'
             r'UNNAMED|UNNEST|UNTIL|UPDATE|UPPER|USAGE|USER|'
             r'USER_DEFINED_TYPE_CATALOG|USER_DEFINED_TYPE_NAME|'
             r'USER_DEFINED_TYPE_SCHEMA|USING|VACUUM|VALID|VALIDATOR|VALUES|'
             r'VARIABLE|VERBOSE|VERSION|VIEW|VOLATILE|WHEN|WHENEVER|WHERE|'
             r'WITH|WITHOUT|WORK|WRITE|YEAR|ZONE)\b', Keyword),
            (r'(ARRAY|BIGINT|BINARY|BIT|BLOB|BOOLEAN|CHAR|CHARACTER|DATE|'
             r'DEC|DECIMAL|FLOAT|INT|INTEGER|INTERVAL|NUMBER|NUMERIC|REAL|'
             r'SERIAL|SMALLINT|VARCHAR|VARYING|INT8|SERIAL8|TEXT)\b',
             Name.Builtin),
            (r'[+*/<>=~!@#%^&|`?^-]', Operator),
            (r'[0-9]+', Number.Integer),
            # TODO: Backslash escapes?
            (r"'(''|[^'])*'", String.Single),
            (r'"(""|[^"])*"', String.Symbol), # not a real string literal in ANSI SQL
            (r'[a-zA-Z_][a-zA-Z0-9_]*', Name),
            (r'[;:()\[\],\.]', Punctuation)
        ],
        'multiline-comments': [
            (r'/\*', Comment.Multiline, 'multiline-comments'),
            (r'\*/', Comment.Multiline, '#pop'),
            (r'[^/\*]+', Comment.Multiline),
            (r'[/*]', Comment.Multiline)
        ]
    }


class MySqlLexer(RegexLexer):
    """
    Special lexer for MySQL.
    """

    name = 'MySQL'
    aliases = ['mysql']
    mimetypes = ['text/x-mysql']

    flags = re.IGNORECASE
    tokens = {
        'root': [
            (r'\s+', Text),
            (r'(#|--\s+).*?\n', Comment.Single),
            (r'/\*', Comment.Multiline, 'multiline-comments'),
            (r'[0-9]+', Number.Integer),
            (r'[0-9]*\.[0-9]+(e[+-][0-9]+)', Number.Float),
            # TODO: add backslash escapes
            (r"'(''|[^'])*'", String.Single),
            (r'"(""|[^"])*"', String.Double),
            (r"`(``|[^`])*`", String.Symbol),
            (r'[+*/<>=~!@#%^&|`?^-]', Operator),
            (r'\b(tinyint|smallint|mediumint|int|integer|bigint|date|'
             r'datetime|time|bit|bool|tinytext|mediumtext|longtext|text|'
             r'tinyblob|mediumblob|longblob|blob|float|double|double\s+'
             r'precision|real|numeric|dec|decimal|timestamp|year|char|'
             r'varchar|varbinary|varcharacter|enum|set)(\b\s*)(\()?',
             bygroups(Keyword.Type, Text, Punctuation)),
            (r'\b(add|all|alter|analyze|and|as|asc|asensitive|before|between|'
             r'bigint|binary|blob|both|by|call|cascade|case|change|char|'
             r'character|check|collate|column|condition|constraint|continue|'
             r'convert|create|cross|current_date|current_time|'
             r'current_timestamp|current_user|cursor|database|databases|'
             r'day_hour|day_microsecond|day_minute|day_second|dec|decimal|'
             r'declare|default|delayed|delete|desc|describe|deterministic|'
             r'distinct|distinctrow|div|double|drop|dual|each|else|elseif|'
             r'enclosed|escaped|exists|exit|explain|fetch|float|float4|float8'
             r'|for|force|foreign|from|fulltext|grant|group|having|'
             r'high_priority|hour_microsecond|hour_minute|hour_second|if|'
             r'ignore|in|index|infile|inner|inout|insensitive|insert|int|'
             r'int1|int2|int3|int4|int8|integer|interval|into|is|iterate|'
             r'join|key|keys|kill|leading|leave|left|like|limit|lines|load|'
             r'localtime|localtimestamp|lock|long|loop|low_priority|match|'
             r'minute_microsecond|minute_second|mod|modifies|natural|'
             r'no_write_to_binlog|not|numeric|on|optimize|option|optionally|'
             r'or|order|out|outer|outfile|precision|primary|procedure|purge|'
             r'raid0|read|reads|real|references|regexp|release|rename|repeat|'
             r'replace|require|restrict|return|revoke|right|rlike|schema|'
             r'schemas|second_microsecond|select|sensitive|separator|set|'
             r'show|smallint|soname|spatial|specific|sql|sql_big_result|'
             r'sql_calc_found_rows|sql_small_result|sqlexception|sqlstate|'
             r'sqlwarning|ssl|starting|straight_join|table|terminated|then|'
             r'to|trailing|trigger|undo|union|unique|unlock|unsigned|update|'
             r'usage|use|using|utc_date|utc_time|utc_timestamp|values|'
             r'varying|when|where|while|with|write|x509|xor|year_month|'
             r'zerofill)\b', Keyword),
            # TODO: this list is not complete
            (r'\b(auto_increment|engine|charset|tables)\b', Keyword.Pseudo),
            (r'(true|false|null)', Name.Constant),
            (r'([a-zA-Z_][a-zA-Z0-9_]*)(\s*)(\()',
             bygroups(Name.Function, Text, Punctuation)),
            (r'[a-zA-Z_][a-zA-Z0-9_]*', Name),
            (r'@[A-Za-z0-9]*[._]*[A-Za-z0-9]*', Name.Variable),
            (r'[;:()\[\],\.]', Punctuation)
        ],
        'multiline-comments': [
            (r'/\*', Comment.Multiline, 'multiline-comments'),
            (r'\*/', Comment.Multiline, '#pop'),
            (r'[^/\*]+', Comment.Multiline),
            (r'[/*]', Comment.Multiline)
        ]
    }


class SqliteConsoleLexer(Lexer):
    """
    Lexer for example sessions using sqlite3.

    *New in Pygments 0.11.*
    """

    name = 'sqlite3con'
    aliases = ['sqlite3']
    filenames = ['*.sqlite3-console']
    mimetypes = ['text/x-sqlite3-console']

    def get_tokens_unprocessed(self, data):
        sql = SqlLexer(**self.options)

        curcode = ''
        insertions = []
        for match in line_re.finditer(data):
            line = match.group()
            if line.startswith('sqlite> ') or line.startswith('   ...> '):
                insertions.append((len(curcode),
                                   [(0, Generic.Prompt, line[:8])]))
                curcode += line[8:]
            else:
                if curcode:
                    for item in do_insertions(insertions,
                                              sql.get_tokens_unprocessed(curcode)):
                        yield item
                    curcode = ''
                    insertions = []
                if line.startswith('SQL error: '):
                    yield (match.start(), Generic.Traceback, line)
                else:
                    yield (match.start(), Generic.Output, line)
        if curcode:
            for item in do_insertions(insertions,
                                      sql.get_tokens_unprocessed(curcode)):
                yield item


class BrainfuckLexer(RegexLexer):
    """
    Lexer for the esoteric `BrainFuck <http://www.muppetlabs.com/~breadbox/bf/>`_
    language.
    """

    name = 'Brainfuck'
    aliases = ['brainfuck', 'bf']
    filenames = ['*.bf', '*.b']
    mimetypes = ['application/x-brainfuck']

    tokens = {
        'common': [
            # use different colors for different instruction types
            (r'[.,]+', Name.Tag),
            (r'[+-]+', Name.Builtin),
            (r'[<>]+', Name.Variable),
            (r'[^.,+\-<>\[\]]+', Comment),
        ],
        'root': [
            (r'\[', Keyword, 'loop'),
            (r'\]', Error),
            include('common'),
        ],
        'loop': [
            (r'\[', Keyword, '#push'),
            (r'\]', Keyword, '#pop'),
            include('common'),
        ]
    }


class BefungeLexer(RegexLexer):
    """
    Lexer for the esoteric `Befunge <http://en.wikipedia.org/wiki/Befunge>`_
    language.

    *New in Pygments 0.7.*
    """
    name = 'Befunge'
    aliases = ['befunge']
    filenames = ['*.befunge']
    mimetypes = ['application/x-befunge']

    tokens = {
        'root': [
            (r'[0-9a-f]', Number),
            (r'[\+\*/%!`-]', Operator), # Traditional math
            (r'[<>^v?\[\]rxjk]', Name.Variable), # Move, imperatives
            (r'[:\\$.,n]', Name.Builtin), # Stack ops, imperatives
            (r'[|_mw]', Keyword),
            (r'[{}]', Name.Tag), # Befunge-98 stack ops
            (r'".*?"', String.Double), # Strings don't appear to allow escapes
            (r'\'.', String.Single), # Single character
            (r'[#;]', Comment), # Trampoline... depends on direction hit
            (r'[pg&~=@iotsy]', Keyword), # Misc
            (r'[()A-Z]', Comment), # Fingerprints
            (r'\s+', Text), # Whitespace doesn't matter
        ],
    }



class BashLexer(RegexLexer):
    """
    Lexer for (ba|k|)sh shell scripts.

    *New in Pygments 0.6.*
    """

    name = 'Bash'
    aliases = ['bash', 'sh', 'ksh']
    filenames = ['*.sh', '*.ksh', '*.bash', '*.ebuild', '*.eclass']
    mimetypes = ['application/x-sh', 'application/x-shellscript']

    tokens = {
        'root': [
            include('basic'),
            (r'\$\(\(', Keyword, 'math'),
            (r'\$\(', Keyword, 'paren'),
            (r'\${#?', Keyword, 'curly'),
            (r'`', String.Backtick, 'backticks'),
            include('data'),
        ],
        'basic': [
            (r'\b(if|fi|else|while|do|done|for|then|return|function|case|'
             r'select|continue|until|esac|elif)\s*\b',
             Keyword),
            (r'\b(alias|bg|bind|break|builtin|caller|cd|command|compgen|'
             r'complete|declare|dirs|disown|echo|enable|eval|exec|exit|'
             r'export|false|fc|fg|getopts|hash|help|history|jobs|kill|let|'
             r'local|logout|popd|printf|pushd|pwd|read|readonly|set|shift|'
             r'shopt|source|suspend|test|time|times|trap|true|type|typeset|'
             r'ulimit|umask|unalias|unset|wait)\s*\b(?!\.)',
             Name.Builtin),
            (r'#.*\n', Comment),
            (r'\\[\w\W]', String.Escape),
            (r'(\b\w+)(\s*)(=)', bygroups(Name.Variable, Text, Operator)),
            (r'[\[\]{}()=]', Operator),
            (r'<<-?\s*(\'?)\\?(\w+)[\w\W]+?\2', String),
            (r'&&|\|\|', Operator),
        ],
        'data': [
            (r'(?s)\$?"(\\\\|\\[0-7]+|\\.|[^"\\])*"', String.Double),
            (r"(?s)\$?'(\\\\|\\[0-7]+|\\.|[^'\\])*'", String.Single),
            (r';', Text),
            (r'\s+', Text),
            (r'[^=\s\n\[\]{}()$"\'`\\<]+', Text),
            (r'\d+(?= |\Z)', Number),
            (r'\$#?(\w+|.)', Name.Variable),
            (r'<', Text),
        ],
        'curly': [
            (r'}', Keyword, '#pop'),
            (r':-', Keyword),
            (r'[a-zA-Z0-9_]+', Name.Variable),
            (r'[^}:"\'`$]+', Punctuation),
            (r':', Punctuation),
            include('root'),
        ],
        'paren': [
            (r'\)', Keyword, '#pop'),
            include('root'),
        ],
        'math': [
            (r'\)\)', Keyword, '#pop'),
            (r'[-+*/%^|&]|\*\*|\|\|', Operator),
            (r'\d+', Number),
            include('root'),
        ],
        'backticks': [
            (r'`', String.Backtick, '#pop'),
            include('root'),
        ],
    }

    def analyse_text(text):
        return shebang_matches(text, r'(ba|z|)sh')


class BashSessionLexer(Lexer):
    """
    Lexer for simplistic shell sessions.

    *New in Pygments 1.1.*
    """

    name = 'Bash Session'
    aliases = ['console']
    filenames = ['*.sh-session']
    mimetypes = ['application/x-shell-session']

    def get_tokens_unprocessed(self, text):
        bashlexer = BashLexer(**self.options)

        pos = 0
        curcode = ''
        insertions = []

        for match in line_re.finditer(text):
            line = match.group()
            m = re.match(r'^((?:|sh\S*?|\w+\S+[@:]\S+(?:\s+\S+)?|\[\S+[@:]'
                         r'[^\n]+\].+)[$#%])(.*\n?)', line)
            if m:
                # To support output lexers (say diff output), the output
                # needs to be broken by prompts whenever the output lexer
                # changes.
                if not insertions:
                    pos = match.start()

                insertions.append((len(curcode),
                                   [(0, Generic.Prompt, m.group(1))]))
                curcode += m.group(2)
            elif line.startswith('>'):
                insertions.append((len(curcode),
                                   [(0, Generic.Prompt, line[:1])]))
                curcode += line[1:]
            else:
                if insertions:
                    toks = bashlexer.get_tokens_unprocessed(curcode)
                    for i, t, v in do_insertions(insertions, toks):
                        yield pos+i, t, v
                yield match.start(), Generic.Output, line
                insertions = []
                curcode = ''
        if insertions:
            for i, t, v in do_insertions(insertions,
                                         bashlexer.get_tokens_unprocessed(curcode)):
                yield pos+i, t, v


class BatchLexer(RegexLexer):
    """
    Lexer for the DOS/Windows Batch file format.

    *New in Pygments 0.7.*
    """
    name = 'Batchfile'
    aliases = ['bat']
    filenames = ['*.bat', '*.cmd']
    mimetypes = ['application/x-dos-batch']

    flags = re.MULTILINE | re.IGNORECASE

    tokens = {
        'root': [
            # Lines can start with @ to prevent echo
            (r'^\s*@', Punctuation),
            (r'^(\s*)(rem\s.*)$', bygroups(Text, Comment)),
            (r'".*?"', String.Double),
            (r"'.*?'", String.Single),
            # If made more specific, make sure you still allow expansions
            # like %~$VAR:zlt
            (r'%%?[~$:\w]+%?', Name.Variable),
            (r'::.*', Comment), # Technically :: only works at BOL
            (r'(set)(\s+)(\w+)', bygroups(Keyword, Text, Name.Variable)),
            (r'(call)(\s+)(:\w+)', bygroups(Keyword, Text, Name.Label)),
            (r'(goto)(\s+)(\w+)', bygroups(Keyword, Text, Name.Label)),
            (r'\b(set|call|echo|on|off|endlocal|for|do|goto|if|pause|'
             r'setlocal|shift|errorlevel|exist|defined|cmdextversion|'
             r'errorlevel|else|cd|md|del|deltree|cls|choice)\b', Keyword),
            (r'\b(equ|neq|lss|leq|gtr|geq)\b', Operator),
            include('basic'),
            (r'.', Text),
        ],
        'echo': [
            # Escapes only valid within echo args?
            (r'\^\^|\^<|\^>|\^\|', String.Escape),
            (r'\n', Text, '#pop'),
            include('basic'),
            (r'[^\'"^]+', Text),
        ],
        'basic': [
            (r'".*?"', String.Double),
            (r"'.*?'", String.Single),
            (r'`.*?`', String.Backtick),
            (r'-?\d+', Number),
            (r',', Punctuation),
            (r'=', Operator),
            (r'/\S+', Name),
            (r':\w+', Name.Label),
            (r'\w:\w+', Text),
            (r'([<>|])(\s*)(\w+)', bygroups(Punctuation, Text, Name)),
        ],
    }


class RedcodeLexer(RegexLexer):
    """
    A simple Redcode lexer based on ICWS'94.
    Contributed by Adam Blinkinsop <blinks@acm.org>.

    *New in Pygments 0.8.*
    """
    name = 'Redcode'
    aliases = ['redcode']
    filenames = ['*.cw']

    opcodes = ['DAT','MOV','ADD','SUB','MUL','DIV','MOD',
               'JMP','JMZ','JMN','DJN','CMP','SLT','SPL',
               'ORG','EQU','END']
    modifiers = ['A','B','AB','BA','F','X','I']

    tokens = {
        'root': [
            # Whitespace:
            (r'\s+', Text),
            (r';.*$', Comment.Single),
            # Lexemes:
            #  Identifiers
            (r'\b(%s)\b' % '|'.join(opcodes), Name.Function),
            (r'\b(%s)\b' % '|'.join(modifiers), Name.Decorator),
            (r'[A-Za-z_][A-Za-z_0-9]+', Name),
            #  Operators
            (r'[-+*/%]', Operator),
            (r'[#$@<>]', Operator), # mode
            (r'[.,]', Punctuation), # mode
            #  Numbers
            (r'[-+]?\d+', Number.Integer),
        ],
    }


class MOOCodeLexer(RegexLexer):
    """
    For `MOOCode <http://www.moo.mud.org/>`_ (the MOO scripting
    language).

    *New in Pygments 0.9.*
    """
    name = 'MOOCode'
    filenames = ['*.moo']
    aliases = ['moocode']
    mimetypes = ['text/x-moocode']

    tokens = {
        'root' : [
            # Numbers
            (r'(0|[1-9][0-9_]*)', Number.Integer),
            # Strings
            (r'"(\\\\|\\"|[^"])*"', String),
            # exceptions
            (r'(E_PERM|E_DIV)', Name.Exception),
            # db-refs
            (r'((#[-0-9]+)|(\$[a-z_A-Z0-9]+))', Name.Entity),
            # Keywords
            (r'\b(if|else|elseif|endif|for|endfor|fork|endfork|while'
             r'|endwhile|break|continue|return|try'
             r'|except|endtry|finally|in)\b', Keyword),
            # builtins
            (r'(random|length)', Name.Builtin),
            # special variables
            (r'(player|caller|this|args)', Name.Variable.Instance),
            # skip whitespace
            (r'\s+', Text),
            (r'\n', Text),
            # other operators
            (r'([!;=,{}&\|:\.\[\]@\(\)\<\>\?]+)', Operator),
            # function call
            (r'([a-z_A-Z0-9]+)(\()', bygroups(Name.Function, Operator)),
            # variables
            (r'([a-zA-Z_0-9]+)', Text),
        ]
    }


class SmalltalkLexer(RegexLexer):
    """
    For `Smalltalk <http://www.smalltalk.org/>`_ syntax.
    Contributed by Stefan Matthias Aust.
    Rewritten by Nils Winter.

    *New in Pygments 0.10.*
    """
    name = 'Smalltalk'
    filenames = ['*.st']
    aliases = ['smalltalk', 'squeak']
    mimetypes = ['text/x-smalltalk']

    tokens = {
        'root' : [
            (r'(<)(\w+:)(.*?)(>)', bygroups(Text, Keyword, Text, Text)),
            include('squeak fileout'),
            include('whitespaces'),
            include('method definition'),
            (r'(\|)([\w\s]*)(\|)', bygroups(Operator, Name.Variable, Operator)),
            include('objects'),
            (r'\^|\:=|\_', Operator),
            # temporaries
            (r'[\]({}.;!]', Text),

        ],
        'method definition' : [
            # Not perfect can't allow whitespaces at the beginning and the
            # without breaking everything
            (r'([a-zA-Z]+\w*:)(\s*)(\w+)',
             bygroups(Name.Function, Text, Name.Variable)),
            (r'^(\b[a-zA-Z]+\w*\b)(\s*)$', bygroups(Name.Function, Text)),
            (r'^([-+*/\\~<>=|&!?,@%]+)(\s*)(\w+)(\s*)$',
             bygroups(Name.Function, Text, Name.Variable, Text)),
        ],
        'blockvariables' : [
            include('whitespaces'),
            (r'(:)(\s*)([A-Za-z\w]+)',
             bygroups(Operator, Text, Name.Variable)),
            (r'\|', Operator, '#pop'),
            (r'', Text, '#pop'), # else pop
        ],
        'literals' : [
            (r'\'[^\']*\'', String, 'afterobject'),
            (r'\$.', String.Char, 'afterobject'),
            (r'#\(', String.Symbol, 'parenth'),
            (r'\)', Text, 'afterobject'),
            (r'(\d+r)?-?\d+(\.\d+)?(e-?\d+)?', Number, 'afterobject'),
        ],
        '_parenth_helper' : [
            include('whitespaces'),
            (r'(\d+r)?-?\d+(\.\d+)?(e-?\d+)?', Number),
            (r'[-+*/\\~<>=|&#!?,@%\w+:]+', String.Symbol),
            # literals
            (r'\'[^\']*\'', String),
            (r'\$.', String.Char),
            (r'#*\(', String.Symbol, 'inner_parenth'),
        ],
        'parenth' : [
            # This state is a bit tricky since
            # we can't just pop this state
            (r'\)', String.Symbol, ('root','afterobject')),
            include('_parenth_helper'),
        ],
        'inner_parenth': [
            (r'\)', String.Symbol, '#pop'),
            include('_parenth_helper'),
        ],
        'whitespaces' : [
            # skip whitespace and comments
            (r'\s+', Text),
            (r'"[^"]*"', Comment),
        ],
        'objects' : [
            (r'\[', Text, 'blockvariables'),
            (r'\]', Text, 'afterobject'),
            (r'\b(self|super|true|false|nil|thisContext)\b',
             Name.Builtin.Pseudo, 'afterobject'),
            (r'\b[A-Z]\w*(?!:)\b', Name.Class, 'afterobject'),
            (r'\b[a-z]\w*(?!:)\b', Name.Variable, 'afterobject'),
            (r'#("[^"]*"|[-+*/\\~<>=|&!?,@%]+|[\w:]+)',
             String.Symbol, 'afterobject'),
            include('literals'),
        ],
        'afterobject' : [
            (r'! !$', Keyword , '#pop'), # squeak chunk delimeter
            include('whitespaces'),
            (r'\b(ifTrue:|ifFalse:|whileTrue:|whileFalse:|timesRepeat:)',
             Name.Builtin, '#pop'),
            (r'\b(new\b(?!:))', Name.Builtin),
            (r'\:=|\_', Operator, '#pop'),
            (r'\b[a-zA-Z]+\w*:', Name.Function, '#pop'),
            (r'\b[a-zA-Z]+\w*', Name.Function),
            (r'\w+:?|[-+*/\\~<>=|&!?,@%]+', Name.Function, '#pop'),
            (r'\.', Punctuation, '#pop'),
            (r';', Punctuation),
            (r'[\])}]', Text),
            (r'[\[({]', Text, '#pop'),
        ],
        'squeak fileout' : [
            # Squeak fileout format (optional)
            (r'^"[^"]*"!', Keyword),
            (r"^'[^']*'!", Keyword),
            (r'^(!)(\w+)( commentStamp: )(.*?)( prior: .*?!\n)(.*?)(!)',
                bygroups(Keyword, Name.Class, Keyword, String, Keyword, Text, Keyword)),
            (r'^(!)(\w+(?: class)?)( methodsFor: )(\'[^\']*\')(.*?!)',
                bygroups(Keyword, Name.Class, Keyword, String, Keyword)),
            (r'^(\w+)( subclass: )(#\w+)'
             r'(\s+instanceVariableNames: )(.*?)'
             r'(\s+classVariableNames: )(.*?)'
             r'(\s+poolDictionaries: )(.*?)'
             r'(\s+category: )(.*?)(!)',
                bygroups(Name.Class, Keyword, String.Symbol, Keyword, String, Keyword,
                         String, Keyword, String, Keyword, String, Keyword)),
            (r'^(\w+(?: class)?)(\s+instanceVariableNames: )(.*?)(!)',
                bygroups(Name.Class, Keyword, String, Keyword)),
            (r'(!\n)(\].*)(! !)$', bygroups(Keyword, Text, Keyword)),
            (r'! !$', Keyword),
        ],
    }


class TcshLexer(RegexLexer):
    """
    Lexer for tcsh scripts.

    *New in Pygments 0.10.*
    """

    name = 'Tcsh'
    aliases = ['tcsh', 'csh']
    filenames = ['*.tcsh', '*.csh']
    mimetypes = ['application/x-csh']

    tokens = {
        'root': [
            include('basic'),
            (r'\$\(', Keyword, 'paren'),
            (r'\${#?', Keyword, 'curly'),
            (r'`', String.Backtick, 'backticks'),
            include('data'),
        ],
        'basic': [
            (r'\b(if|endif|else|while|then|foreach|case|default|'
             r'continue|goto|breaksw|end|switch|endsw)\s*\b',
             Keyword),
            (r'\b(alias|alloc|bg|bindkey|break|builtins|bye|caller|cd|chdir|'
             r'complete|dirs|echo|echotc|eval|exec|exit|'
             r'fg|filetest|getxvers|glob|getspath|hashstat|history|hup|inlib|jobs|kill|'
             r'limit|log|login|logout|ls-F|migrate|newgrp|nice|nohup|notify|'
             r'onintr|popd|printenv|pushd|rehash|repeat|rootnode|popd|pushd|set|shift|'
             r'sched|setenv|setpath|settc|setty|setxvers|shift|source|stop|suspend|'
             r'source|suspend|telltc|time|'
             r'umask|unalias|uncomplete|unhash|universe|unlimit|unset|unsetenv|'
             r'ver|wait|warp|watchlog|where|which)\s*\b',
             Name.Builtin),
            (r'#.*\n', Comment),
            (r'\\[\w\W]', String.Escape),
            (r'(\b\w+)(\s*)(=)', bygroups(Name.Variable, Text, Operator)),
            (r'[\[\]{}()=]+', Operator),
            (r'<<\s*(\'?)\\?(\w+)[\w\W]+?\2', String),
        ],
        'data': [
            (r'(?s)"(\\\\|\\[0-7]+|\\.|[^"\\])*"', String.Double),
            (r"(?s)'(\\\\|\\[0-7]+|\\.|[^'\\])*'", String.Single),
            (r'\s+', Text),
            (r'[^=\s\n\[\]{}()$"\'`\\]+', Text),
            (r'\d+(?= |\Z)', Number),
            (r'\$#?(\w+|.)', Name.Variable),
        ],
        'curly': [
            (r'}', Keyword, '#pop'),
            (r':-', Keyword),
            (r'[a-zA-Z0-9_]+', Name.Variable),
            (r'[^}:"\'`$]+', Punctuation),
            (r':', Punctuation),
            include('root'),
        ],
        'paren': [
            (r'\)', Keyword, '#pop'),
            include('root'),
        ],
        'backticks': [
            (r'`', String.Backtick, '#pop'),
            include('root'),
        ],
    }


class LogtalkLexer(RegexLexer):
    """
    For `Logtalk <http://logtalk.org/>`_ source code.

    *New in Pygments 0.10.*
    """

    name = 'Logtalk'
    aliases = ['logtalk']
    filenames = ['*.lgt']
    mimetypes = ['text/x-logtalk']

    tokens = {
        'root': [
            # Directives
            (r'^\s*:-\s',Punctuation,'directive'),
            # Comments
            (r'%.*?\n', Comment),
            (r'/\*(.|\n)*?\*/',Comment),
            # Whitespace
            (r'\n', Text),
            (r'\s+', Text),
            # Numbers
            (r"0'.", Number),
            (r'0b[01]+', Number),
            (r'0o[0-7]+', Number),
            (r'0x[0-9a-fA-F]+', Number),
            (r'\d+\.?\d*((e|E)(\+|-)?\d+)?', Number),
            # Variables
            (r'([A-Z_][a-zA-Z0-9_]*)', Name.Variable),
            # Event handlers
            (r'(after|before)(?=[(])', Keyword),
            # Execution-context methods
            (r'(parameter|this|se(lf|nder))(?=[(])', Keyword),
            # Reflection
            (r'(current_predicate|predicate_property)(?=[(])', Keyword),
            # DCGs and term expansion
            (r'(expand_(goal|term)|(goal|term)_expansion|phrase)(?=[(])',
             Keyword),
            # Entity
            (r'(abolish|c(reate|urrent))_(object|protocol|category)(?=[(])',
             Keyword),
            (r'(object|protocol|category)_property(?=[(])', Keyword),
            # Entity relations
            (r'complements_object(?=[(])', Keyword),
            (r'extends_(object|protocol|category)(?=[(])', Keyword),
            (r'imp(lements_protocol|orts_category)(?=[(])', Keyword),
            (r'(instantiat|specializ)es_class(?=[(])', Keyword),
            # Events
            (r'(current_event|(abolish|define)_events)(?=[(])', Keyword),
            # Flags
            (r'(current|set)_logtalk_flag(?=[(])', Keyword),
            # Compiling, loading, and library paths
            (r'logtalk_(compile|l(ibrary_path|oad))(?=[(])', Keyword),
            # Database
            (r'(clause|retract(all)?)(?=[(])', Keyword),
            (r'a(bolish|ssert(a|z))(?=[(])', Keyword),
            # Control
            (r'(ca(ll|tch)|throw)(?=[(])', Keyword),
            (r'(fail|true)\b', Keyword),
            # All solutions
            (r'((bag|set)of|f(ind|or)all)(?=[(])', Keyword),
            # Multi-threading meta-predicates
            (r'threaded(_(call|once|ignore|exit|peek|wait|notify))?(?=[(])',
             Keyword),
            # Term unification
            (r'unify_with_occurs_check(?=[(])', Keyword),
            # Term creation and decomposition
            (r'(functor|arg|copy_term)(?=[(])', Keyword),
            # Evaluable functors
            (r'(rem|mod|abs|sign)(?=[(])', Keyword),
            (r'float(_(integer|fractional)_part)?(?=[(])', Keyword),
            (r'(floor|truncate|round|ceiling)(?=[(])', Keyword),
            # Other arithmetic functors
            (r'(cos|atan|exp|log|s(in|qrt))(?=[(])', Keyword),
            # Term testing
            (r'(var|atom(ic)?|integer|float|compound|n(onvar|umber))(?=[(])',
             Keyword),
            # Stream selection and control
            (r'(curren|se)t_(in|out)put(?=[(])', Keyword),
            (r'(open|close)(?=[(])', Keyword),
            (r'flush_output(?=[(])', Keyword),
            (r'(at_end_of_stream|flush_output)\b', Keyword),
            (r'(stream_property|at_end_of_stream|set_stream_position)(?=[(])',
             Keyword),
            # Character and byte input/output
            (r'(nl|(get|peek|put)_(byte|c(har|ode)))(?=[(])', Keyword),
            (r'\bnl\b', Keyword),
            # Term input/output
            (r'read(_term)?(?=[(])', Keyword),
            (r'write(q|_(canonical|term))?(?=[(])', Keyword),
            (r'(current_)?op(?=[(])', Keyword),
            (r'(current_)?char_conversion(?=[(])', Keyword),
            # Atomic term processing
            (r'atom_(length|c(hars|o(ncat|des)))(?=[(])', Keyword),
            (r'(char_code|sub_atom)(?=[(])', Keyword),
            (r'number_c(har|ode)s(?=[(])', Keyword),
            # Implementation defined hooks functions
            (r'(se|curren)t_prolog_flag(?=[(])', Keyword),
            (r'\bhalt\b', Keyword),
            (r'halt(?=[(])', Keyword),
            # Message sending operators
            (r'(::|:|\^\^)', Operator),
            # External call
            (r'[{}]', Keyword),
            # Logic and control
            (r'\bonce(?=[(])', Keyword),
            (r'\brepeat\b', Keyword),
            # Bitwise functors
            (r'(>>|<<|/\\|\\\\|\\)', Operator),
            # Arithemtic evaluation
            (r'\bis\b', Keyword),
            # Arithemtic comparison
            (r'(=:=|=\\=|<|=<|>=|>)', Operator),
            # Term creation and decomposition
            (r'=\.\.', Operator),
            # Term unification
            (r'(=|\\=)', Operator),
            # Term comparison
            (r'(==|\\==|@=<|@<|@>=|@>)', Operator),
            # Evaluable functors
            (r'(//|[-+*/])', Operator),
            (r'\b(mod|rem)\b', Operator),
            # Other arithemtic functors
            (r'\b\*\*\b', Operator),
            # DCG rules
            (r'-->', Operator),
            # Control constructs
            (r'([!;]|->)', Operator),
            # Logic and control
            (r'\\+', Operator),
            # Mode operators
            (r'[?@]', Operator),
            # Strings
            (r'"(\\\\|\\"|[^"])*"', String),
            # Ponctuation
            (r'[()\[\],.|]', Text),
            # Atoms
            (r"[a-z][a-zA-Z0-9_]*", Text),
            (r"[']", String, 'quoted_atom'),
        ],

        'quoted_atom': [
            (r"['][']", String),
            (r"[']", String, '#pop'),
            (r'\\([\\abfnrtv"\']|(x[a-fA-F0-9]+|[0-7]+)\\)', String.Escape),
            (r"[^\\'\n]+", String),
            (r'\\', String),
        ],

        'directive': [
            # Conditional compilation directives
            (r'(el)?if(?=[(])', Keyword, 'root'),
            (r'(e(lse|ndif))[.]', Keyword, 'root'),
            # Entity directives
            (r'(category|object|protocol)(?=[(])', Keyword, 'entityrelations'),
            (r'(end_(category|object|protocol))[.]',Keyword, 'root'),
            # Predicate scope directives
            (r'(public|protected|private)(?=[(])', Keyword, 'root'),
            # Other directives
            (r'e(n(coding|sure_loaded)|xport)(?=[(])', Keyword, 'root'),
            (r'in(fo|itialization)(?=[(])', Keyword, 'root'),
            (r'(dynamic|synchronized|threaded)[.]', Keyword, 'root'),
            (r'(alias|d(ynamic|iscontiguous)|m(eta_predicate|ode|ultifile)|'
             r's(et_(logtalk|prolog)_flag|ynchronized))(?=[(])', Keyword, 'root'),
            (r'op(?=[(])', Keyword, 'root'),
            (r'(calls|reexport|use(s|_module))(?=[(])', Keyword, 'root'),
            (r'[a-z][a-zA-Z0-9_]*(?=[(])', Text, 'root'),
            (r'[a-z][a-zA-Z0-9_]*[.]', Text, 'root'),
        ],

        'entityrelations': [
            (r'(extends|i(nstantiates|mp(lements|orts))|specializes)(?=[(])',
             Keyword),
            # Numbers
            (r"0'.", Number),
            (r'0b[01]+', Number),
            (r'0o[0-7]+', Number),
            (r'0x[0-9a-fA-F]+', Number),
            (r'\d+\.?\d*((e|E)(\+|-)?\d+)?', Number),
            # Variables
            (r'([A-Z_][a-zA-Z0-9_]*)', Name.Variable),
            # Atoms
            (r"[a-z][a-zA-Z0-9_]*", Text),
            (r"[']", String, 'quoted_atom'),
            # Strings
            (r'"(\\\\|\\"|[^"])*"', String),
            # End of entity-opening directive
            (r'([)]\.)', Text, 'root'),
            # Scope operator
            (r'(::)', Operator),
            # Ponctuation
            (r'[()\[\],.|]', Text),
            # Comments
            (r'%.*?\n', Comment),
            (r'/\*(.|\n)*?\*/',Comment),
            # Whitespace
            (r'\n', Text),
            (r'\s+', Text),
        ]
    }

    def analyse_text(text):
        if ':- object(' in text:
            return True
        if ':- protocol(' in text:
            return True
        if ':- category(' in text:
            return True
        return False


def _shortened(word):
    dpos = word.find('$')
    return '|'.join([word[:dpos] + word[dpos+1:i] + r'\b'
                     for i in range(len(word), dpos, -1)])
def _shortened_many(*words):
    return '|'.join(map(_shortened, words))

class GnuplotLexer(RegexLexer):
    """
    For `Gnuplot <http://gnuplot.info/>`_ plotting scripts.

    *New in Pygments 0.11.*
    """

    name = 'Gnuplot'
    aliases = ['gnuplot']
    filenames = ['*.plot', '*.plt']
    mimetypes = ['text/x-gnuplot']

    tokens = {
        'root': [
            include('whitespace'),
            (_shortened('bi$nd'), Keyword, 'bind'),
            (_shortened_many('ex$it', 'q$uit'), Keyword, 'quit'),
            (_shortened('f$it'), Keyword, 'fit'),
            (r'(if)(\s*)(\()', bygroups(Keyword, Text, Punctuation), 'if'),
            (r'else\b', Keyword),
            (_shortened('pa$use'), Keyword, 'pause'),
            (_shortened_many('p$lot', 'rep$lot', 'sp$lot'), Keyword, 'plot'),
            (_shortened('sa$ve'), Keyword, 'save'),
            (_shortened('se$t'), Keyword, ('genericargs', 'optionarg')),
            (_shortened_many('sh$ow', 'uns$et'),
             Keyword, ('noargs', 'optionarg')),
            (_shortened_many('low$er', 'ra$ise', 'ca$ll', 'cd$', 'cl$ear',
                             'h$elp', '\\?$', 'hi$story', 'l$oad', 'pr$int',
                             'pwd$', 're$read', 'res$et', 'scr$eendump',
                             'she$ll', 'sy$stem', 'up$date'),
             Keyword, 'genericargs'),
            (_shortened_many('pwd$', 're$read', 'res$et', 'scr$eendump',
                             'she$ll', 'test$'),
             Keyword, 'noargs'),
            ('([a-zA-Z_][a-zA-Z0-9_]*)(\s*)(=)',
             bygroups(Name.Variable, Text, Operator), 'genericargs'),
            ('([a-zA-Z_][a-zA-Z0-9_]*)(\s*\(.*?\)\s*)(=)',
             bygroups(Name.Function, Text, Operator), 'genericargs'),
            (r'@[a-zA-Z_][a-zA-Z0-9_]*', Name.Constant), # macros
            (r';', Keyword),
        ],
        'comment': [
            (r'[^\\\n]', Comment),
            (r'\\\n', Comment),
            (r'\\', Comment),
            # don't add the newline to the Comment token
            ('', Comment, '#pop'),
        ],
        'whitespace': [
            ('#', Comment, 'comment'),
            (r'[ \t\v\f]+', Text),
        ],
        'noargs': [
            include('whitespace'),
            # semicolon and newline end the argument list
            (r';', Punctuation, '#pop'),
            (r'\n', Text, '#pop'),
        ],
        'dqstring': [
            (r'"', String, '#pop'),
            (r'\\([\\abfnrtv"\']|x[a-fA-F0-9]{2,4}|[0-7]{1,3})', String.Escape),
            (r'[^\\"\n]+', String), # all other characters
            (r'\\\n', String), # line continuation
            (r'\\', String), # stray backslash
            (r'\n', String, '#pop'), # newline ends the string too
        ],
        'sqstring': [
            (r"''", String), # escaped single quote
            (r"'", String, '#pop'),
            (r"[^\\'\n]+", String), # all other characters
            (r'\\\n', String), # line continuation
            (r'\\', String), # normal backslash
            (r'\n', String, '#pop'), # newline ends the string too
        ],
        'genericargs': [
            include('noargs'),
            (r'"', String, 'dqstring'),
            (r"'", String, 'sqstring'),
            (r'(\d+\.\d*|\.\d+|\d+)[eE][+-]?\d+', Number.Float),
            (r'(\d+\.\d*|\.\d+)', Number.Float),
            (r'-?\d+', Number.Integer),
            ('[,.~!%^&*+=|?:<>/-]', Operator),
            ('[{}()\[\]]', Punctuation),
            (r'(eq|ne)\b', Operator.Word),
            (r'([a-zA-Z_][a-zA-Z0-9_]*)(\s*)(\()',
             bygroups(Name.Function, Text, Punctuation)),
            (r'[a-zA-Z_][a-zA-Z0-9_]*', Name),
            (r'@[a-zA-Z_][a-zA-Z0-9_]*', Name.Constant), # macros
            (r'\\\n', Text),
        ],
        'optionarg': [
            include('whitespace'),
            (_shortened_many(
                "a$ll","an$gles","ar$row","au$toscale","b$ars","bor$der",
                "box$width","cl$abel","c$lip","cn$trparam","co$ntour","da$ta",
                "data$file","dg$rid3d","du$mmy","enc$oding","dec$imalsign",
                "fit$","font$path","fo$rmat","fu$nction","fu$nctions","g$rid",
                "hid$den3d","his$torysize","is$osamples","k$ey","keyt$itle",
                "la$bel","li$nestyle","ls$","loa$dpath","loc$ale","log$scale",
                "mac$ros","map$ping","map$ping3d","mar$gin","lmar$gin",
                "rmar$gin","tmar$gin","bmar$gin","mo$use","multi$plot",
                "mxt$ics","nomxt$ics","mx2t$ics","nomx2t$ics","myt$ics",
                "nomyt$ics","my2t$ics","nomy2t$ics","mzt$ics","nomzt$ics",
                "mcbt$ics","nomcbt$ics","of$fsets","or$igin","o$utput",
                "pa$rametric","pm$3d","pal$ette","colorb$ox","p$lot",
                "poi$ntsize","pol$ar","pr$int","obj$ect","sa$mples","si$ze",
                "st$yle","su$rface","table$","t$erminal","termo$ptions","ti$cs",
                "ticsc$ale","ticsl$evel","timef$mt","tim$estamp","tit$le",
                "v$ariables","ve$rsion","vi$ew","xyp$lane","xda$ta","x2da$ta",
                "yda$ta","y2da$ta","zda$ta","cbda$ta","xl$abel","x2l$abel",
                "yl$abel","y2l$abel","zl$abel","cbl$abel","xti$cs","noxti$cs",
                "x2ti$cs","nox2ti$cs","yti$cs","noyti$cs","y2ti$cs","noy2ti$cs",
                "zti$cs","nozti$cs","cbti$cs","nocbti$cs","xdti$cs","noxdti$cs",
                "x2dti$cs","nox2dti$cs","ydti$cs","noydti$cs","y2dti$cs",
                "noy2dti$cs","zdti$cs","nozdti$cs","cbdti$cs","nocbdti$cs",
                "xmti$cs","noxmti$cs","x2mti$cs","nox2mti$cs","ymti$cs",
                "noymti$cs","y2mti$cs","noy2mti$cs","zmti$cs","nozmti$cs",
                "cbmti$cs","nocbmti$cs","xr$ange","x2r$ange","yr$ange",
                "y2r$ange","zr$ange","cbr$ange","rr$ange","tr$ange","ur$ange",
                "vr$ange","xzeroa$xis","x2zeroa$xis","yzeroa$xis","y2zeroa$xis",
                "zzeroa$xis","zeroa$xis","z$ero"), Name.Builtin, '#pop'),
        ],
        'bind': [
            ('!', Keyword, '#pop'),
            (_shortened('all$windows'), Name.Builtin),
            include('genericargs'),
        ],
        'quit': [
            (r'gnuplot\b', Keyword),
            include('noargs'),
        ],
        'fit': [
            (r'via\b', Name.Builtin),
            include('plot'),
        ],
        'if': [
            (r'\)', Punctuation, '#pop'),
            include('genericargs'),
        ],
        'pause': [
            (r'(mouse|any|button1|button2|button3)\b', Name.Builtin),
            (_shortened('key$press'), Name.Builtin),
            include('genericargs'),
        ],
        'plot': [
            (_shortened_many('ax$es', 'axi$s', 'bin$ary', 'ev$ery', 'i$ndex',
                             'mat$rix', 's$mooth', 'thru$', 't$itle',
                             'not$itle', 'u$sing', 'w$ith'),
             Name.Builtin),
            include('genericargs'),
        ],
        'save': [
            (_shortened_many('f$unctions', 's$et', 't$erminal', 'v$ariables'),
             Name.Builtin),
            include('genericargs'),
        ],
    }


class PovrayLexer(RegexLexer):
    """
    For `Persistence of Vision Raytracer <http://www.povray.org/>`_ files.

    *New in Pygments 0.11.*
    """
    name = 'POVRay'
    aliases = ['pov']
    filenames = ['*.pov', '*.inc']
    mimetypes = ['text/x-povray']

    tokens = {
        'root': [
            (r'/\*[\w\W]*?\*/', Comment.Multiline),
            (r'//.*\n', Comment.Single),
            (r'(?s)"(?:\\.|[^"\\])+"', String.Double),
            (r'#(debug|default|else|end|error|fclose|fopen|if|ifdef|ifndef|'
             r'include|range|read|render|statistics|switch|undef|version|'
             r'warning|while|write|define|macro|local|declare)',
             Comment.Preproc),
            (r'\b(aa_level|aa_threshold|abs|acos|acosh|adaptive|adc_bailout|'
             r'agate|agate_turb|all|alpha|ambient|ambient_light|angle|'
             r'aperture|arc_angle|area_light|asc|asin|asinh|assumed_gamma|'
             r'atan|atan2|atanh|atmosphere|atmospheric_attenuation|'
             r'attenuating|average|background|black_hole|blue|blur_samples|'
             r'bounded_by|box_mapping|bozo|break|brick|brick_size|'
             r'brightness|brilliance|bumps|bumpy1|bumpy2|bumpy3|bump_map|'
             r'bump_size|case|caustics|ceil|checker|chr|clipped_by|clock|'
             r'color|color_map|colour|colour_map|component|composite|concat|'
             r'confidence|conic_sweep|constant|control0|control1|cos|cosh|'
             r'count|crackle|crand|cube|cubic_spline|cylindrical_mapping|'
             r'debug|declare|default|degrees|dents|diffuse|direction|'
             r'distance|distance_maximum|div|dust|dust_type|eccentricity|'
             r'else|emitting|end|error|error_bound|exp|exponent|'
             r'fade_distance|fade_power|falloff|falloff_angle|false|'
             r'file_exists|filter|finish|fisheye|flatness|flip|floor|'
             r'focal_point|fog|fog_alt|fog_offset|fog_type|frequency|gif|'
             r'global_settings|glowing|gradient|granite|gray_threshold|'
             r'green|halo|hexagon|hf_gray_16|hierarchy|hollow|hypercomplex|'
             r'if|ifdef|iff|image_map|incidence|include|int|interpolate|'
             r'inverse|ior|irid|irid_wavelength|jitter|lambda|leopard|'
             r'linear|linear_spline|linear_sweep|location|log|looks_like|'
             r'look_at|low_error_factor|mandel|map_type|marble|material_map|'
             r'matrix|max|max_intersections|max_iteration|max_trace_level|'
             r'max_value|metallic|min|minimum_reuse|mod|mortar|'
             r'nearest_count|no|normal|normal_map|no_shadow|number_of_waves|'
             r'octaves|off|offset|omega|omnimax|on|once|onion|open|'
             r'orthographic|panoramic|pattern1|pattern2|pattern3|'
             r'perspective|pgm|phase|phong|phong_size|pi|pigment|'
             r'pigment_map|planar_mapping|png|point_at|pot|pow|ppm|'
             r'precision|pwr|quadratic_spline|quaternion|quick_color|'
             r'quick_colour|quilted|radial|radians|radiosity|radius|rainbow|'
             r'ramp_wave|rand|range|reciprocal|recursion_limit|red|'
             r'reflection|refraction|render|repeat|rgb|rgbf|rgbft|rgbt|'
             r'right|ripples|rotate|roughness|samples|scale|scallop_wave|'
             r'scattering|seed|shadowless|sin|sine_wave|sinh|sky|sky_sphere|'
             r'slice|slope_map|smooth|specular|spherical_mapping|spiral|'
             r'spiral1|spiral2|spotlight|spotted|sqr|sqrt|statistics|str|'
             r'strcmp|strength|strlen|strlwr|strupr|sturm|substr|switch|sys|'
             r't|tan|tanh|test_camera_1|test_camera_2|test_camera_3|'
             r'test_camera_4|texture|texture_map|tga|thickness|threshold|'
             r'tightness|tile2|tiles|track|transform|translate|transmit|'
             r'triangle_wave|true|ttf|turbulence|turb_depth|type|'
             r'ultra_wide_angle|up|use_color|use_colour|use_index|u_steps|'
             r'val|variance|vaxis_rotate|vcross|vdot|version|vlength|'
             r'vnormalize|volume_object|volume_rendered|vol_with_light|'
             r'vrotate|v_steps|warning|warp|water_level|waves|while|width|'
             r'wood|wrinkles|yes)\b', Keyword),
            (r'bicubic_patch|blob|box|camera|cone|cubic|cylinder|difference|'
             r'disc|height_field|intersection|julia_fractal|lathe|'
             r'light_source|merge|mesh|object|plane|poly|polygon|prism|'
             r'quadric|quartic|smooth_triangle|sor|sphere|superellipsoid|'
             r'text|torus|triangle|union', Name.Builtin),
            # TODO: <=, etc
            (r'[\[\](){}<>;,]', Punctuation),
            (r'[-+*/=]', Operator),
            (r'\b(x|y|z|u|v)\b', Name.Builtin.Pseudo),
            (r'[a-zA-Z_][a-zA-Z_0-9]*', Name),
            (r'[0-9]+\.[0-9]*', Number.Float),
            (r'\.[0-9]+', Number.Float),
            (r'[0-9]+', Number.Integer),
            (r'\s+', Text),
        ]
    }


class AppleScriptLexer(RegexLexer):
    """
    For `AppleScript source code
    <http://developer.apple.com/documentation/AppleScript/
    Conceptual/AppleScriptLangGuide>`_,
    including `AppleScript Studio
    <http://developer.apple.com/documentation/AppleScript/
    Reference/StudioReference>`_.
    Contributed by Andreas Amann <aamann@mac.com>.
    """

    name = 'AppleScript'
    aliases = ['applescript']
    filenames = ['*.applescript']

    flags = re.MULTILINE | re.DOTALL

    Identifiers = r'[a-zA-Z]\w*'
    Literals = ['AppleScript', 'current application', 'false', 'linefeed',
                'missing value', 'pi','quote', 'result', 'return', 'space',
                'tab', 'text item delimiters', 'true', 'version']
    Classes = ['alias ', 'application ', 'boolean ', 'class ', 'constant ',
               'date ', 'file ', 'integer ', 'list ', 'number ', 'POSIX file ',
               'real ', 'record ', 'reference ', 'RGB color ', 'script ',
               'text ', 'unit types', '(Unicode )?text', 'string']
    BuiltIn = ['attachment', 'attribute run', 'character', 'day', 'month',
               'paragraph', 'word', 'year']
    HandlerParams = ['about', 'above', 'against', 'apart from', 'around',
                     'aside from', 'at', 'below', 'beneath', 'beside',
                     'between', 'for', 'given', 'instead of', 'on', 'onto',
                     'out of', 'over', 'since']
    Commands = ['ASCII (character|number)', 'activate', 'beep', 'choose URL',
                'choose application', 'choose color', 'choose file( name)?',
                'choose folder', 'choose from list',
                'choose remote application', 'clipboard info',
                'close( access)?', 'copy', 'count', 'current date', 'delay',
                'delete', 'display (alert|dialog)', 'do shell script',
                'duplicate', 'exists', 'get eof', 'get volume settings',
                'info for', 'launch', 'list (disks|folder)', 'load script',
                'log', 'make', 'mount volume', 'new', 'offset',
                'open( (for access|location))?', 'path to', 'print', 'quit',
                'random number', 'read', 'round', 'run( script)?',
                'say', 'scripting components',
                'set (eof|the clipboard to|volume)', 'store script',
                'summarize', 'system attribute', 'system info',
                'the clipboard', 'time to GMT', 'write', 'quoted form']
    References = ['(in )?back of', '(in )?front of', '[0-9]+(st|nd|rd|th)',
                  'first', 'second', 'third', 'fourth', 'fifth', 'sixth',
                  'seventh', 'eighth', 'ninth', 'tenth', 'after', 'back',
                  'before', 'behind', 'every', 'front', 'index', 'last',
                  'middle', 'some', 'that', 'through', 'thru', 'where', 'whose']
    Operators = ["and", "or", "is equal", "equals", "(is )?equal to", "is not",
                 "isn't", "isn't equal( to)?", "is not equal( to)?",
                 "doesn't equal", "does not equal", "(is )?greater than",
                 "comes after", "is not less than or equal( to)?",
                 "isn't less than or equal( to)?", "(is )?less than",
                 "comes before", "is not greater than or equal( to)?",
                 "isn't greater than or equal( to)?",
                 "(is  )?greater than or equal( to)?", "is not less than",
                 "isn't less than", "does not come before",
                 "doesn't come before", "(is )?less than or equal( to)?",
                 "is not greater than", "isn't greater than",
                 "does not come after", "doesn't come after", "starts? with",
                 "begins? with", "ends? with", "contains?", "does not contain",
                 "doesn't contain", "is in", "is contained by", "is not in",
                 "is not contained by", "isn't contained by", "div", "mod",
                 "not", "(a  )?(ref( to)?|reference to)", "is", "does"]
    Control = ['considering', 'else', 'error', 'exit', 'from', 'if',
               'ignoring', 'in', 'repeat', 'tell', 'then', 'times', 'to',
               'try', 'until', 'using terms from', 'while', 'whith',
               'with timeout( of)?', 'with transaction', 'by', 'continue',
               'end', 'its?', 'me', 'my', 'return', 'of' , 'as']
    Declarations = ['global', 'local', 'prop(erty)?', 'set', 'get']
    Reserved = ['but', 'put', 'returning', 'the']
    StudioClasses = ['action cell', 'alert reply', 'application', 'box',
                     'browser( cell)?', 'bundle', 'button( cell)?', 'cell',
                     'clip view', 'color well', 'color-panel',
                     'combo box( item)?', 'control',
                     'data( (cell|column|item|row|source))?', 'default entry',
                     'dialog reply', 'document', 'drag info', 'drawer',
                     'event', 'font(-panel)?', 'formatter',
                     'image( (cell|view))?', 'matrix', 'menu( item)?', 'item',
                     'movie( view)?', 'open-panel', 'outline view', 'panel',
                     'pasteboard', 'plugin', 'popup button',
                     'progress indicator', 'responder', 'save-panel',
                     'scroll view', 'secure text field( cell)?', 'slider',
                     'sound', 'split view', 'stepper', 'tab view( item)?',
                     'table( (column|header cell|header view|view))',
                     'text( (field( cell)?|view))?', 'toolbar( item)?',
                     'user-defaults', 'view', 'window']
    StudioEvents = ['accept outline drop', 'accept table drop', 'action',
                    'activated', 'alert ended', 'awake from nib', 'became key',
                    'became main', 'begin editing', 'bounds changed',
                    'cell value', 'cell value changed', 'change cell value',
                    'change item value', 'changed', 'child of item',
                    'choose menu item', 'clicked', 'clicked toolbar item',
                    'closed', 'column clicked', 'column moved',
                    'column resized', 'conclude drop', 'data representation',
                    'deminiaturized', 'dialog ended', 'document nib name',
                    'double clicked', 'drag( (entered|exited|updated))?',
                    'drop', 'end editing', 'exposed', 'idle', 'item expandable',
                    'item value', 'item value changed', 'items changed',
                    'keyboard down', 'keyboard up', 'launched',
                    'load data representation', 'miniaturized', 'mouse down',
                    'mouse dragged', 'mouse entered', 'mouse exited',
                    'mouse moved', 'mouse up', 'moved',
                    'number of browser rows', 'number of items',
                    'number of rows', 'open untitled', 'opened', 'panel ended',
                    'parameters updated', 'plugin loaded', 'prepare drop',
                    'prepare outline drag', 'prepare outline drop',
                    'prepare table drag', 'prepare table drop',
                    'read from file', 'resigned active', 'resigned key',
                    'resigned main', 'resized( sub views)?',
                    'right mouse down', 'right mouse dragged',
                    'right mouse up', 'rows changed', 'scroll wheel',
                    'selected tab view item', 'selection changed',
                    'selection changing', 'should begin editing',
                    'should close', 'should collapse item',
                    'should end editing', 'should expand item',
                    'should open( untitled)?',
                    'should quit( after last window closed)?',
                    'should select column', 'should select item',
                    'should select row', 'should select tab view item',
                    'should selection change', 'should zoom', 'shown',
                    'update menu item', 'update parameters',
                    'update toolbar item', 'was hidden', 'was miniaturized',
                    'will become active', 'will close', 'will dismiss',
                    'will display browser cell', 'will display cell',
                    'will display item cell', 'will display outline cell',
                    'will finish launching', 'will hide', 'will miniaturize',
                    'will move', 'will open', 'will pop up', 'will quit',
                    'will resign active', 'will resize( sub views)?',
                    'will select tab view item', 'will show', 'will zoom',
                    'write to file', 'zoomed']
    StudioCommands = ['animate', 'append', 'call method', 'center',
                      'close drawer', 'close panel', 'display',
                      'display alert', 'display dialog', 'display panel', 'go',
                      'hide', 'highlight', 'increment', 'item for',
                      'load image', 'load movie', 'load nib', 'load panel',
                      'load sound', 'localized string', 'lock focus', 'log',
                      'open drawer', 'path for', 'pause', 'perform action',
                      'play', 'register', 'resume', 'scroll', 'select( all)?',
                      'show', 'size to fit', 'start', 'step back',
                      'step forward', 'stop', 'synchronize', 'unlock focus',
                      'update']
    StudioProperties = ['accepts arrow key', 'action method', 'active',
                        'alignment', 'allowed identifiers',
                        'allows branch selection', 'allows column reordering',
                        'allows column resizing', 'allows column selection',
                        'allows customization',
                        'allows editing text attributes',
                        'allows empty selection', 'allows mixed state',
                        'allows multiple selection', 'allows reordering',
                        'allows undo', 'alpha( value)?', 'alternate image',
                        'alternate increment value', 'alternate title',
                        'animation delay', 'associated file name',
                        'associated object', 'auto completes', 'auto display',
                        'auto enables items', 'auto repeat',
                        'auto resizes( outline column)?',
                        'auto save expanded items', 'auto save name',
                        'auto save table columns', 'auto saves configuration',
                        'auto scroll', 'auto sizes all columns to fit',
                        'auto sizes cells', 'background color', 'bezel state',
                        'bezel style', 'bezeled', 'border rect', 'border type',
                        'bordered', 'bounds( rotation)?', 'box type',
                        'button returned', 'button type',
                        'can choose directories', 'can choose files',
                        'can draw', 'can hide',
                        'cell( (background color|size|type))?', 'characters',
                        'class', 'click count', 'clicked( data)? column',
                        'clicked data item', 'clicked( data)? row',
                        'closeable', 'collating', 'color( (mode|panel))',
                        'command key down', 'configuration',
                        'content(s| (size|view( margins)?))?', 'context',
                        'continuous', 'control key down', 'control size',
                        'control tint', 'control view',
                        'controller visible', 'coordinate system',
                        'copies( on scroll)?', 'corner view', 'current cell',
                        'current column', 'current( field)?  editor',
                        'current( menu)? item', 'current row',
                        'current tab view item', 'data source',
                        'default identifiers', 'delta (x|y|z)',
                        'destination window', 'directory', 'display mode',
                        'displayed cell', 'document( (edited|rect|view))?',
                        'double value', 'dragged column', 'dragged distance',
                        'dragged items', 'draws( cell)? background',
                        'draws grid', 'dynamically scrolls', 'echos bullets',
                        'edge', 'editable', 'edited( data)? column',
                        'edited data item', 'edited( data)? row', 'enabled',
                        'enclosing scroll view', 'ending page',
                        'error handling', 'event number', 'event type',
                        'excluded from windows menu', 'executable path',
                        'expanded', 'fax number', 'field editor', 'file kind',
                        'file name', 'file type', 'first responder',
                        'first visible column', 'flipped', 'floating',
                        'font( panel)?', 'formatter', 'frameworks path',
                        'frontmost', 'gave up', 'grid color', 'has data items',
                        'has horizontal ruler', 'has horizontal scroller',
                        'has parent data item', 'has resize indicator',
                        'has shadow', 'has sub menu', 'has vertical ruler',
                        'has vertical scroller', 'header cell', 'header view',
                        'hidden', 'hides when deactivated', 'highlights by',
                        'horizontal line scroll', 'horizontal page scroll',
                        'horizontal ruler view', 'horizontally resizable',
                        'icon image', 'id', 'identifier',
                        'ignores multiple clicks',
                        'image( (alignment|dims when disabled|frame style|'
                            'scaling))?',
                        'imports graphics', 'increment value',
                        'indentation per level', 'indeterminate', 'index',
                        'integer value', 'intercell spacing', 'item height',
                        'key( (code|equivalent( modifier)?|window))?',
                        'knob thickness', 'label', 'last( visible)? column',
                        'leading offset', 'leaf', 'level', 'line scroll',
                        'loaded', 'localized sort', 'location', 'loop mode',
                        'main( (bunde|menu|window))?', 'marker follows cell',
                        'matrix mode', 'maximum( content)? size',
                        'maximum visible columns',
                        'menu( form representation)?', 'miniaturizable',
                        'miniaturized', 'minimized image', 'minimized title',
                        'minimum column width', 'minimum( content)? size',
                        'modal', 'modified', 'mouse down state',
                        'movie( (controller|file|rect))?', 'muted', 'name',
                        'needs display', 'next state', 'next text',
                        'number of tick marks', 'only tick mark values',
                        'opaque', 'open panel', 'option key down',
                        'outline table column', 'page scroll', 'pages across',
                        'pages down', 'palette label', 'pane splitter',
                        'parent data item', 'parent window', 'pasteboard',
                        'path( (names|separator))?', 'playing',
                        'plays every frame', 'plays selection only', 'position',
                        'preferred edge', 'preferred type', 'pressure',
                        'previous text', 'prompt', 'properties',
                        'prototype cell', 'pulls down', 'rate',
                        'released when closed', 'repeated',
                        'requested print time', 'required file type',
                        'resizable', 'resized column', 'resource path',
                        'returns records', 'reuses columns', 'rich text',
                        'roll over', 'row height', 'rulers visible',
                        'save panel', 'scripts path', 'scrollable',
                        'selectable( identifiers)?', 'selected cell',
                        'selected( data)? columns?', 'selected data items?',
                        'selected( data)? rows?', 'selected item identifier',
                        'selection by rect', 'send action on arrow key',
                        'sends action when done editing', 'separates columns',
                        'separator item', 'sequence number', 'services menu',
                        'shared frameworks path', 'shared support path',
                        'sheet', 'shift key down', 'shows alpha',
                        'shows state by', 'size( mode)?',
                        'smart insert delete enabled', 'sort case sensitivity',
                        'sort column', 'sort order', 'sort type',
                        'sorted( data rows)?', 'sound', 'source( mask)?',
                        'spell checking enabled', 'starting page', 'state',
                        'string value', 'sub menu', 'super menu', 'super view',
                        'tab key traverses cells', 'tab state', 'tab type',
                        'tab view', 'table view', 'tag', 'target( printer)?',
                        'text color', 'text container insert',
                        'text container origin', 'text returned',
                        'tick mark position', 'time stamp',
                        'title(d| (cell|font|height|position|rect))?',
                        'tool tip', 'toolbar', 'trailing offset', 'transparent',
                        'treat packages as directories', 'truncated labels',
                        'types', 'unmodified characters', 'update views',
                        'use sort indicator', 'user defaults',
                        'uses data source', 'uses ruler',
                        'uses threaded animation',
                        'uses title from previous column', 'value wraps',
                        'version',
                        'vertical( (line scroll|page scroll|ruler view))?',
                        'vertically resizable', 'view',
                        'visible( document rect)?', 'volume', 'width', 'window',
                        'windows menu', 'wraps', 'zoomable', 'zoomed']

    tokens = {
        'root': [
            (r'\s+', Text),
            (ur'¬\n', String.Escape),
            (r"'s\s+", Text), # This is a possessive, consider moving
            (r'(--|#).*?$', Comment),
            (r'\(\*', Comment.Multiline, 'comment'),
            (r'[\(\){}!,.:]', Punctuation),
            (ur'(«)([^»]+)(»)',
             bygroups(Text, Name.Builtin, Text)),
            (r'\b((?:considering|ignoring)\s*)'
             r'(application responses|case|diacriticals|hyphens|'
             r'numeric strings|punctuation|white space)',
             bygroups(Keyword, Name.Builtin)),
            (ur'(-|\*|\+|&|≠|>=?|<=?|=|≥|≤|/|÷|\^)', Operator),
            (r"\b(%s)\b" % '|'.join(Operators), Operator.Word),
            (r'^(\s*(?:on|end)\s+)'
             r'(%s)' % '|'.join(StudioEvents),
             bygroups(Keyword, Name.Function)),
            (r'^(\s*)(in|on|script|to)(\s+)', bygroups(Text, Keyword, Text)),
            (r'\b(as )(%s)\b' % '|'.join(Classes),
             bygroups(Keyword, Name.Class)),
            (r'\b(%s)\b' % '|'.join(Literals), Name.Constant),
            (r'\b(%s)\b' % '|'.join(Commands), Name.Builtin),
            (r'\b(%s)\b' % '|'.join(Control), Keyword),
            (r'\b(%s)\b' % '|'.join(Declarations), Keyword),
            (r'\b(%s)\b' % '|'.join(Reserved), Name.Builtin),
            (r'\b(%s)s?\b' % '|'.join(BuiltIn), Name.Builtin),
            (r'\b(%s)\b' % '|'.join(HandlerParams), Name.Builtin),
            (r'\b(%s)\b' % '|'.join(StudioProperties), Name.Attribute),
            (r'\b(%s)s?\b' % '|'.join(StudioClasses), Name.Builtin),
            (r'\b(%s)\b' % '|'.join(StudioCommands), Name.Builtin),
            (r'\b(%s)\b' % '|'.join(References), Name.Builtin),
            (r'"(\\\\|\\"|[^"])*"', String.Double),
            (r'\b(%s)\b' % Identifiers, Name.Variable),
            (r'[-+]?(\d+\.\d*|\d*\.\d+)(E[-+][0-9]+)?', Number.Float),
            (r'[-+]?\d+', Number.Integer),
        ],
        'comment': [
            ('\(\*', Comment.Multiline, '#push'),
            ('\*\)', Comment.Multiline, '#pop'),
            ('[^*(]+', Comment.Multiline),
            ('[*(]', Comment.Multiline),
        ],
    }


class ModelicaLexer(RegexLexer):
    """
    For `Modelica <http://www.modelica.org/>`_ source code.

    *New in Pygments 1.1.*
    """
    name = 'Modelica'
    aliases = ['modelica']
    filenames = ['*.mo']
    mimetypes = ['text/x-modelica']

    flags = re.IGNORECASE | re.DOTALL

    tokens = {
        'whitespace': [
            (r'\n', Text),
            (r'\s+', Text),
            (r'\\\n', Text), # line continuation
            (r'//(\n|(.|\n)*?[^\\]\n)', Comment),
            (r'/(\\\n)?[*](.|\n)*?[*](\\\n)?/', Comment),
        ],
        'statements': [
            (r'"', String, 'string'),
            (r'(\d+\.\d*|\.\d+|\d+|\d.)[eE][+-]?\d+[lL]?', Number.Float),
            (r'(\d+\.\d*|\.\d+)', Number.Float),
            (r'\d+[Ll]?', Number.Integer),
            (r'[~!%^&*+=|?:<>/-]', Operator),
            (r'[()\[\]{},.;]', Punctuation),
            (r'(true|false|NULL|Real|Integer|Boolean)\b', Name.Builtin),
            (r"([a-zA-Z_][\w]*|'[a-zA-Z_\+\-\*\/\^][\w]*')"
             r"(\.([a-zA-Z_][\w]*|'[a-zA-Z_\+\-\*\/\^][\w]*'))+", Name.Class),
            (r"('[\w\+\-\*\/\^]+'|\w+)", Name)        ],
        'root': [
            include('whitespace'),
            include('keywords'),
            include('functions'),
            include('operators'),
            include('classes'),
            (r'("<html>|<html>)', Name.Tag, 'html-content'),
            include('statements')
        ],
        'keywords': [
            (r'(algorithm|annotation|break|connect|constant|constrainedby|'
            r'discrete|each|else|elseif|elsewhen|encapsulated|enumeration|'
            r'end|equation|exit|expandable|extends|'
            r'external|false|final|flow|for|if|import|in|inner|input|'
            r'loop|nondiscrete|outer|output|parameter|partial|'
            r'protected|public|redeclare|replaceable|stream|time|then|true|'
            r'when|while|within)\b', Keyword)
        ],
        'functions': [
            (r'(abs|acos|acosh|asin|asinh|atan|atan2|atan3|ceil|cos|cosh|'
             r'cross|div|exp|floor|log|log10|mod|rem|sign|sin|sinh|size|'
             r'sqrt|tan|tanh|zeros)\b', Name.Function)
        ],
        'operators': [
            (r'(and|assert|cardinality|change|delay|der|edge|initial|'
             r'noEvent|not|or|pre|reinit|return|sample|smooth|'
             r'terminal|terminate)\b', Name.Builtin)
        ],
        'classes': [
            (r'(block|class|connector|function|model|package|'
             r'record|type)\b', Name.Class)
        ],
        'string': [
            (r'"', String, '#pop'),
            (r'\\([\\abfnrtv"\']|x[a-fA-F0-9]{2,4}|[0-7]{1,3})',
             String.Escape),
            (r'[^\\"\n]+', String), # all other characters
            (r'\\\n', String), # line continuation
            (r'\\', String) # stray backslash
        ],
        'html-content': [
            (r'<\s*/\s*html\s*>', Name.Tag, '#pop'),
            (r'.+?(?=<\s*/\s*html\s*>)', using(HtmlLexer)),
        ]
    }


class RebolLexer(RegexLexer):
    """
    A `REBOL <http://www.rebol.com/>`_ lexer.

    *New in Pygments 1.1.*
    """
    name = 'REBOL'
    aliases = ['rebol']
    filenames = ['*.r', '*.r3']
    mimetypes = ['text/x-rebol']

    flags = re.IGNORECASE | re.MULTILINE

    re.IGNORECASE

    escape_re = r'(?:\^\([0-9a-fA-F]{1,4}\)*)'

    def word_callback(lexer, match):
        word = match.group()

        if re.match(".*:$", word):
            yield match.start(), Generic.Subheading, word
        elif re.match(
            r'(native|alias|all|any|as-string|as-binary|bind|bound\?|case|'
            r'catch|checksum|comment|debase|dehex|exclude|difference|disarm|'
            r'either|else|enbase|foreach|remove-each|form|free|get|get-env|if|'
            r'in|intersect|loop|minimum-of|maximum-of|mold|new-line|'
            r'new-line\?|not|now|prin|print|reduce|compose|construct|repeat|'
            r'reverse|save|script\?|set|shift|switch|throw|to-hex|trace|try|'
            r'type\?|union|unique|unless|unprotect|unset|until|use|value\?|'
            r'while|compress|decompress|secure|open|close|read|read-io|'
            r'write-io|write|update|query|wait|input\?|exp|log-10|log-2|'
            r'log-e|square-root|cosine|sine|tangent|arccosine|arcsine|'
            r'arctangent|protect|lowercase|uppercase|entab|detab|connected\?|'
            r'browse|launch|stats|get-modes|set-modes|to-local-file|'
            r'to-rebol-file|encloak|decloak|create-link|do-browser|bind\?|'
            r'hide|draw|show|size-text|textinfo|offset-to-caret|'
            r'caret-to-offset|local-request-file|rgb-to-hsv|hsv-to-rgb|'
            r'crypt-strength\?|dh-make-key|dh-generate-key|dh-compute-key|'
            r'dsa-make-key|dsa-generate-key|dsa-make-signature|'
            r'dsa-verify-signature|rsa-make-key|rsa-generate-key|'
            r'rsa-encrypt)$', word):
            yield match.start(), Name.Builtin, word
        elif re.match(
            r'(add|subtract|multiply|divide|remainder|power|and~|or~|xor~|'
            r'minimum|maximum|negate|complement|absolute|random|head|tail|'
            r'next|back|skip|at|pick|first|second|third|fourth|fifth|sixth|'
            r'seventh|eighth|ninth|tenth|last|path|find|select|make|to|copy\*|'
            r'insert|remove|change|poke|clear|trim|sort|min|max|abs|cp|'
            r'copy)$', word):
            yield match.start(), Name.Function, word
        elif re.match(
            r'(error|source|input|license|help|install|echo|Usage|with|func|'
            r'throw-on-error|function|does|has|context|probe|\?\?|as-pair|'
            r'mod|modulo|round|repend|about|set-net|append|join|rejoin|reform|'
            r'remold|charset|array|replace|move|extract|forskip|forall|alter|'
            r'first+|also|take|for|forever|dispatch|attempt|what-dir|'
            r'change-dir|clean-path|list-dir|dirize|rename|split-path|delete|'
            r'make-dir|delete-dir|in-dir|confirm|dump-obj|upgrade|what|'
            r'build-tag|process-source|build-markup|decode-cgi|read-cgi|'
            r'write-user|save-user|set-user-name|protect-system|parse-xml|'
            r'cvs-date|cvs-version|do-boot|get-net-info|desktop|layout|'
            r'scroll-para|get-face|alert|set-face|uninstall|unfocus|'
            r'request-dir|center-face|do-events|net-error|decode-url|'
            r'parse-header|parse-header-date|parse-email-addrs|import-email|'
            r'send|build-attach-body|resend|show-popup|hide-popup|open-events|'
            r'find-key-face|do-face|viewtop|confine|find-window|'
            r'insert-event-func|remove-event-func|inform|dump-pane|dump-face|'
            r'flag-face|deflag-face|clear-fields|read-net|vbug|path-thru|'
            r'read-thru|load-thru|do-thru|launch-thru|load-image|'
            r'request-download|do-face-alt|set-font|set-para|get-style|'
            r'set-style|make-face|stylize|choose|hilight-text|hilight-all|'
            r'unlight-text|focus|scroll-drag|clear-face|reset-face|scroll-face|'
            r'resize-face|load-stock|load-stock-block|notify|request|flash|'
            r'request-color|request-pass|request-text|request-list|'
            r'request-date|request-file|dbug|editor|link-relative-path|'
            r'emailer|parse-error)$', word):
            yield match.start(), Keyword.Namespace, word
        elif re.match(
            r'(halt|quit|do|load|q|recycle|call|run|ask|parse|view|unview|'
            r'return|exit|break)$', word):
            yield match.start(), Name.Exception, word
        elif re.match('REBOL$', word):
            yield match.start(), Generic.Heading, word
        elif re.match("to-.*", word):
            yield match.start(), Keyword, word
        elif re.match('(\+|-|\*|/|//|\*\*|and|or|xor|=\?|=|==|<>|<|>|<=|>=)$',
                      word):
            yield match.start(), Operator, word
        elif re.match(".*\?$", word):
            yield match.start(), Keyword, word
        elif re.match(".*\!$", word):
            yield match.start(), Keyword.Type, word
        elif re.match("'.*", word):
            yield match.start(), Name.Variable.Instance, word # lit-word
        elif re.match("#.*", word):
            yield match.start(), Name.Label, word # issue
        elif re.match("%.*", word):
            yield match.start(), Name.Decorator, word # file
        else:
            yield match.start(), Name.Variable, word

    tokens = {
        'root': [
            (r'\s+', Text),
            (r'#"', String.Char, 'char'),
            (r'#{[0-9a-fA-F]*}', Number.Hex),
            (r'2#{', Number.Hex, 'bin2'),
            (r'64#{[0-9a-zA-Z+/=\s]*}', Number.Hex),
            (r'"', String, 'string'),
            (r'{', String, 'string2'),
            (r';#+.*\n', Comment.Special),
            (r';\*+.*\n', Comment.Preproc),
            (r';.*\n', Comment),
            (r'%"', Name.Decorator, 'stringFile'),
            (r'%[^(\^{^")\s\[\]]+', Name.Decorator),
            (r'<[a-zA-Z0-9:._-]*>', Name.Tag),
            (r'<[^(<>\s")]+', Name.Tag, 'tag'),
            (r'[+-]?([a-zA-Z]{1,3})?\$\d+(\.\d+)?', Number.Float), # money
            (r'[+-]?\d+\:\d+(\:\d+)?(\.\d+)?', String.Other), # time
            (r'\d+\-[0-9a-zA-Z]+\-\d+(\/\d+\:\d+(\:\d+)?'
             r'([\.\d+]?([+-]?\d+:\d+)?)?)?', String.Other), # date
            (r'\d+(\.\d+)+\.\d+', Keyword.Constant), # tuple
            (r'\d+[xX]\d+', Keyword.Constant), # pair
            (r'[+-]?\d+(\'\d+)?([\.,]\d*)?[eE][+-]?\d+', Number.Float),
            (r'[+-]?\d+(\'\d+)?[\.,]\d*', Number.Float),
            (r'[+-]?\d+(\'\d+)?', Number),
            (r'[\[\]\(\)]', Generic.Strong),
            (r'[a-zA-Z]+[^(\^{"\s:)]*://[^(\^{"\s)]*', Name.Decorator), # url
            (r'mailto:[^(\^{"@\s)]+@[^(\^{"@\s)]+', Name.Decorator), # url
            (r'[^(\^{"@\s)]+@[^(\^{"@\s)]+', Name.Decorator), # email
            (r'comment\s', Comment, 'comment'),
            (r'/[^(\^{^")\s/[\]]*', Name.Attribute),
            (r'([^(\^{^")\s/[\]]+)(?=[:({"\s/\[\]])', word_callback),
            (r'([^(\^{^")\s]+)', Text),
        ],
        'string': [
            (r'[^(\^")]+', String),
            (escape_re, String.Escape),
            (r'[\(|\)]+', String),
            (r'\^.', String.Escape),
            (r'"', String, '#pop'),
        ],
        'string2': [
            (r'[^(\^{^})]+', String),
            (escape_re, String.Escape),
            (r'[\(|\)]+', String),
            (r'\^.', String.Escape),
            (r'{', String, '#push'),
            (r'}', String, '#pop'),
        ],
        'stringFile': [
            (r'[^(\^")]+', Name.Decorator),
            (escape_re, Name.Decorator),
            (r'\^.', Name.Decorator),
            (r'"', Name.Decorator, '#pop'),
        ],
        'char': [
            (escape_re + '"', String.Char, '#pop'),
            (r'\^."', String.Char, '#pop'),
            (r'."', String.Char, '#pop'),
        ],
        'tag': [
            (escape_re, Name.Tag),
            (r'"', Name.Tag, 'tagString'),
            (r'[^(<>\r\n")]+', Name.Tag),
            (r'>', Name.Tag, '#pop'),
        ],
        'tagString': [
            (r'[^(\^")]+', Name.Tag),
            (escape_re, Name.Tag),
            (r'[\(|\)]+', Name.Tag),
            (r'\^.', Name.Tag),
            (r'"', Name.Tag, '#pop'),
        ],
        'tuple': [
            (r'(\d+\.)+', Keyword.Constant),
            (r'\d+', Keyword.Constant, '#pop'),
        ],
        'bin2': [
            (r'\s+', Number.Hex),
            (r'([0-1]\s*){8}', Number.Hex),
            (r'}', Number.Hex, '#pop'),
        ],
        'comment': [
            (r'"', Comment, 'commentString1'),
            (r'{', Comment, 'commentString2'),
            (r'\[', Comment, 'commentBlock'),
            (r'[^(\s{\"\[]+', Comment, '#pop'),
        ],
        'commentString1': [
            (r'[^(\^")]+', Comment),
            (escape_re, Comment),
            (r'[\(|\)]+', Comment),
            (r'\^.', Comment),
            (r'"', Comment, '#pop'),
        ],
        'commentString2': [
            (r'[^(\^{^})]+', Comment),
            (escape_re, Comment),
            (r'[\(|\)]+', Comment),
            (r'\^.', Comment),
            (r'{', Comment, '#push'),
            (r'}', Comment, '#pop'),
        ],
        'commentBlock': [
            (r'\[',Comment, '#push'),
            (r'\]',Comment, '#pop'),
            (r'[^(\[\])]*', Comment),
        ],
    }


class ABAPLexer(RegexLexer):
    """
    Lexer for ABAP, SAP's integrated language.

    *New in Pygments 1.1.*
    """
    name = 'ABAP'
    aliases = ['abap']
    filenames = ['*.abap']
    mimetypes = ['text/x-abap']

    flags = re.IGNORECASE | re.MULTILINE

    tokens = {
        'common': [
            (r'\s+', Text),
            (r'^\*.*$', Comment.Single),
            (r'\".*?\n', Comment.Single),
            ],
        'variable-names': [
            (r'<[\S_]+>', Name.Variable),
            (r'[\w][\w_~]*(?:(\[\])|->\*)?', Name.Variable),
            ],
        'root': [
            include('common'),
            #function calls
            (r'(CALL\s+(?:BADI|CUSTOMER-FUNCTION|FUNCTION))(\s+)(\'?\S+\'?)',
                bygroups(Keyword, Text, Name.Function)),
            (r'(CALL\s+(?:DIALOG|SCREEN|SUBSCREEN|SELECTION-SCREEN|'
             r'TRANSACTION|TRANSFORMATION))\b',
                Keyword),
            (r'(FORM|PERFORM)(\s+)([\w_]+)',
                bygroups(Keyword, Text, Name.Function)),
            (r'(PERFORM)(\s+)(\()([\w_]+)(\))',
                bygroups(Keyword, Text, Punctuation, Name.Variable, Punctuation )),
            (r'(MODULE)(\s+)(\S+)(\s+)(INPUT|OUTPUT)',
                bygroups(Keyword, Text, Name.Function, Text, Keyword)),

            # method implementation
            (r'(METHOD)(\s+)([\w_~]+)',
                bygroups(Keyword, Text, Name.Function)),
            # method calls
            (r'(\s+)([\w_\-]+)([=\-]>)([\w_\-~]+)',
                bygroups(Text, Name.Variable, Operator, Name.Function)),
            # call methodnames returning style
            (r'(?<=(=|-)>)([\w_\-~]+)(?=\()', Name.Function),

            # keywords with dashes in them.
            # these need to be first, because for instance the -ID part
            # of MESSAGE-ID wouldn't get highlighted if MESSAGE was
            # first in the list of keywords.
            (r'(ADD-CORRESPONDING|AUTHORITY-CHECK|'
             r'CLASS-DATA|CLASS-EVENTS|CLASS-METHODS|CLASS-POOL|'
             r'DELETE-ADJACENT|DIVIDE-CORRESPONDING|'
             r'EDITOR-CALL|ENHANCEMENT-POINT|ENHANCEMENT-SECTION|EXIT-COMMAND|'
             r'FIELD-GROUPS|FIELD-SYMBOLS|FUNCTION-POOL|'
             r'INTERFACE-POOL|INVERTED-DATE|'
             r'LOAD-OF-PROGRAM|LOG-POINT|'
             r'MESSAGE-ID|MOVE-CORRESPONDING|MULTIPLY-CORRESPONDING|'
             r'NEW-LINE|NEW-PAGE|NEW-SECTION|NO-EXTENSION|'
             r'OUTPUT-LENGTH|PRINT-CONTROL|'
             r'SELECT-OPTIONS|START-OF-SELECTION|SUBTRACT-CORRESPONDING|'
             r'SYNTAX-CHECK|SYSTEM-EXCEPTIONS|'
             r'TYPE-POOL|TYPE-POOLS'
             r')\b', Keyword),

             # keyword kombinations
            (r'CREATE\s+(PUBLIC|PRIVATE|DATA|OBJECT)|'
             r'((PUBLIC|PRIVATE|PROTECTED)\s+SECTION|'
             r'(TYPE|LIKE)(\s+(LINE\s+OF|REF\s+TO|'
             r'(SORTED|STANDARD|HASHED)\s+TABLE\s+OF))?|'
             r'FROM\s+(DATABASE|MEMORY)|CALL\s+METHOD|'
             r'(GROUP|ORDER) BY|HAVING|SEPARATED BY|'
             r'GET\s+(BADI|BIT|CURSOR|DATASET|LOCALE|PARAMETER|'
                      r'PF-STATUS|(PROPERTY|REFERENCE)\s+OF|'
                      r'RUN\s+TIME|TIME\s+(STAMP)?)?|'
             r'SET\s+(BIT|BLANK\s+LINES|COUNTRY|CURSOR|DATASET|EXTENDED\s+CHECK|'
                      r'HANDLER|HOLD\s+DATA|LANGUAGE|LEFT\s+SCROLL-BOUNDARY|'
                      r'LOCALE|MARGIN|PARAMETER|PF-STATUS|PROPERTY\s+OF|'
                      r'RUN\s+TIME\s+(ANALYZER|CLOCK\s+RESOLUTION)|SCREEN|'
                      r'TITLEBAR|UPADTE\s+TASK\s+LOCAL|USER-COMMAND)|'
             r'CONVERT\s+((INVERTED-)?DATE|TIME|TIME\s+STAMP|TEXT)|'
             r'(CLOSE|OPEN)\s+(DATASET|CURSOR)|'
             r'(TO|FROM)\s+(DATA BUFFER|INTERNAL TABLE|MEMORY ID|'
                            r'DATABASE|SHARED\s+(MEMORY|BUFFER))|'
             r'DESCRIBE\s+(DISTANCE\s+BETWEEN|FIELD|LIST|TABLE)|'
             r'FREE\s(MEMORY|OBJECT)?|'
             r'PROCESS\s+(BEFORE\s+OUTPUT|AFTER\s+INPUT|'
                          r'ON\s+(VALUE-REQUEST|HELP-REQUEST))|'
             r'AT\s+(LINE-SELECTION|USER-COMMAND|END\s+OF|NEW)|'
             r'AT\s+SELECTION-SCREEN(\s+(ON(\s+(BLOCK|(HELP|VALUE)-REQUEST\s+FOR|'
                                     r'END\s+OF|RADIOBUTTON\s+GROUP))?|OUTPUT))?|'
             r'SELECTION-SCREEN:?\s+((BEGIN|END)\s+OF\s+((TABBED\s+)?BLOCK|LINE|'
                                     r'SCREEN)|COMMENT|FUNCTION\s+KEY|'
                                     r'INCLUDE\s+BLOCKS|POSITION|PUSHBUTTON|'
                                     r'SKIP|ULINE)|'
             r'LEAVE\s+(LIST-PROCESSING|PROGRAM|SCREEN|'
                        r'TO LIST-PROCESSING|TO TRANSACTION)'
             r'(ENDING|STARTING)\s+AT|'
             r'FORMAT\s+(COLOR|INTENSIFIED|INVERSE|HOTSPOT|INPUT|FRAMES|RESET)|'
             r'AS\s+(CHECKBOX|SUBSCREEN|WINDOW)|'
             r'WITH\s+(((NON-)?UNIQUE)?\s+KEY|FRAME)|'
             r'(BEGIN|END)\s+OF|'
             r'DELETE(\s+ADJACENT\s+DUPLICATES\sFROM)?|'
             r'COMPARING(\s+ALL\s+FIELDS)?|'
             r'INSERT(\s+INITIAL\s+LINE\s+INTO|\s+LINES\s+OF)?|'
             r'IN\s+((BYTE|CHARACTER)\s+MODE|PROGRAM)|'
             r'END-OF-(DEFINITION|PAGE|SELECTION)|'
             r'WITH\s+FRAME(\s+TITLE)|'

             # simple kombinations
             r'AND\s+(MARK|RETURN)|CLIENT\s+SPECIFIED|CORRESPONDING\s+FIELDS\s+OF|'
             r'IF\s+FOUND|FOR\s+EVENT|INHERITING\s+FROM|LEAVE\s+TO\s+SCREEN|'
             r'LOOP\s+AT\s+(SCREEN)?|LOWER\s+CASE|MATCHCODE\s+OBJECT|MODIF\s+ID|'
             r'MODIFY\s+SCREEN|NESTING\s+LEVEL|NO\s+INTERVALS|OF\s+STRUCTURE|'
             r'RADIOBUTTON\s+GROUP|RANGE\s+OF|REF\s+TO|SUPPRESS DIALOG|'
             r'TABLE\s+OF|UPPER\s+CASE|TRANSPORTING\s+NO\s+FIELDS|'
             r'VALUE\s+CHECK|VISIBLE\s+LENGTH|HEADER\s+LINE)\b', Keyword),

            # single word keywords.
            (r'(^|(?<=(\s|\.)))(ABBREVIATED|ADD|ALIASES|APPEND|ASSERT|'
             r'ASSIGN(ING)?|AT(\s+FIRST)?|'
             r'BACK|BLOCK|BREAK-POINT|'
             r'CASE|CATCH|CHANGING|CHECK|CLASS|CLEAR|COLLECT|COLOR|COMMIT|'
             r'CREATE|COMMUNICATION|COMPONENTS?|COMPUTE|CONCATENATE|CONDENSE|'
             r'CONSTANTS|CONTEXTS|CONTINUE|CONTROLS|'
             r'DATA|DECIMALS|DEFAULT|DEFINE|DEFINITION|DEFERRED|DEMAND|'
             r'DETAIL|DIRECTORY|DIVIDE|DO|'
             r'ELSE(IF)?|ENDAT|ENDCASE|ENDCLASS|ENDDO|ENDFORM|ENDFUNCTION|'
             r'ENDIF|ENDLOOP|ENDMETHOD|ENDMODULE|ENDSELECT|ENDTRY|'
             r'ENHANCEMENT|EVENTS|EXCEPTIONS|EXIT|EXPORT|EXPORTING|EXTRACT|'
             r'FETCH|FIELDS?|FIND|FOR|FORM|FORMAT|FREE|FROM|'
             r'HIDE|'
             r'ID|IF|IMPORT|IMPLEMENTATION|IMPORTING|IN|INCLUDE|INCLUDING|'
             r'INDEX|INFOTYPES|INITIALIZATION|INTERFACE|INTERFACES|INTO|'
             r'LENGTH|LINES|LOAD|LOCAL|'
             r'JOIN|'
             r'KEY|'
             r'MAXIMUM|MESSAGE|METHOD[S]?|MINIMUM|MODULE|MODIFY|MOVE|MULTIPLY|'
             r'NODES|'
             r'OBLIGATORY|OF|OFF|ON|OVERLAY|'
             r'PACK|PARAMETERS|PERCENTAGE|POSITION|PROGRAM|PROVIDE|PUBLIC|PUT|'
             r'RAISE|RAISING|RANGES|READ|RECEIVE|REFRESH|REJECT|REPORT|RESERVE|'
             r'RESUME|RETRY|RETURN|RETURNING|RIGHT|ROLLBACK|'
             r'SCROLL|SEARCH|SELECT|SHIFT|SINGLE|SKIP|SORT|SPLIT|STATICS|STOP|'
             r'SUBMIT|SUBTRACT|SUM|SUMMARY|SUMMING|SUPPLY|'
             r'TABLE|TABLES|TIMES|TITLE|TO|TOP-OF-PAGE|TRANSFER|TRANSLATE|TRY|TYPES|'
             r'ULINE|UNDER|UNPACK|UPDATE|USING|'
             r'VALUE|VALUES|VIA|'
             r'WAIT|WHEN|WHERE|WHILE|WITH|WINDOW|WRITE)\b', Keyword),

             # builtins
            (r'(abs|acos|asin|atan|'
             r'boolc|boolx|bit_set|'
             r'char_off|charlen|ceil|cmax|cmin|condense|contains|'
             r'contains_any_of|contains_any_not_of|concat_lines_of|cos|cosh|'
             r'count|count_any_of|count_any_not_of|'
             r'dbmaxlen|distance|'
             r'escape|exp|'
             r'find|find_end|find_any_of|find_any_not_of|floor|frac|from_mixed|'
             r'insert|'
             r'lines|log|log10|'
             r'match|matches|'
             r'nmax|nmin|numofchar|'
             r'repeat|replace|rescale|reverse|round|'
             r'segment|shift_left|shift_right|sign|sin|sinh|sqrt|strlen|'
             r'substring|substring_after|substring_from|substring_before|substring_to|'
             r'tan|tanh|to_upper|to_lower|to_mixed|translate|trunc|'
             r'xstrlen)(\()\b', bygroups(Name.Builtin, Punctuation)),

            (r'&[0-9]', Name),
            (r'[0-9]+', Number.Integer),

            # operators which look like variable names before
            # parsing variable names.
            (r'(?<=(\s|.))(AND|EQ|NE|GT|LT|GE|LE|CO|CN|CA|NA|CS|NOT|NS|CP|NP|'
             r'BYTE-CO|BYTE-CN|BYTE-CA|BYTE-NA|BYTE-CS|BYTE-NS|'
             r'IS\s+(NOT\s+)?(INITIAL|ASSIGNED|REQUESTED|BOUND))\b', Operator),

            include('variable-names'),

            # standard oparators after variable names,
            # because < and > are part of field symbols.
            (r'[?*<>=\-+]', Operator),
            (r"'(''|[^'])*'", String.Single),
            (r'[/;:()\[\],\.]', Punctuation)
        ],
    }


class NewspeakLexer(RegexLexer):
    """
    For `Newspeak <http://newspeaklanguage.org/>` syntax.
    """
    name = 'Newspeak'
    filenames = ['*.ns2']
    aliases = ['newspeak', ]
    mimetypes = ['text/x-newspeak']

    tokens = {
       'root' : [
           (r'\b(Newsqueak2)\b',Keyword.Declaration),
           (r"'[^']*'",String),
           (r'\b(class)(\s+)([a-zA-Z0-9_]+)(\s*)',
            bygroups(Keyword.Declaration,Text,Name.Class,Text)),
           (r'\b(mixin|self|super|private|public|protected|nil|true|false)\b',
            Keyword),
           (r'([a-zA-Z0-9_]+\:)(\s*)([a-zA-Z_]\w+)',
            bygroups(Name.Function,Text,Name.Variable)),
           (r'([a-zA-Z0-9_]+)(\s*)(=)',
            bygroups(Name.Attribute,Text,Operator)),
           (r'<[a-zA-Z0-9_]+>', Comment.Special),
           include('expressionstat'),
           include('whitespace')
        ],

       'expressionstat': [
          (r'(\d+\.\d*|\.\d+|\d+[fF])[fF]?', Number.Float),
          (r'\d+', Number.Integer),
          (r':\w+',Name.Variable),
          (r'(\w+)(::)', bygroups(Name.Variable, Operator)),
          (r'\w+:', Name.Function),
          (r'\w+', Name.Variable),
          (r'\(|\)', Punctuation),
          (r'\[|\]', Punctuation),
          (r'\{|\}', Punctuation),

          (r'(\^|\+|\/|~|\*|<|>|=|@|%|\||&|\?|!|,|-|:)', Operator),
          (r'\.|;', Punctuation),
          include('whitespace'),
          include('literals'),
       ],
       'literals': [
         (r'\$.', String),
         (r"'[^']*'", String),
         (r"#'[^']*'", String.Symbol),
         (r"#\w+:?", String.Symbol),
         (r"#(\+|\/|~|\*|<|>|=|@|%|\||&|\?|!|,|-)+", String.Symbol)

       ],
       'whitespace' : [
         (r'\s+', Text),
         (r'"[^"]*"', Comment)
       ]
    }

class GherkinLexer(RegexLexer):
    """
    For `Gherkin <http://github.com/aslakhellesoy/gherkin/>` syntax.

    *New in Pygments 1.2.*
    """
    name = 'Gherkin'
    aliases = ['Cucumber', 'cucumber', 'Gherkin', 'gherkin']
    filenames = ['*.feature']
    mimetypes = ['text/x-gherkin']

    feature_keywords         = ur'^(기능|機能|功能|フィーチャ|خاصية|תכונה|Функціонал|Функционалност|Функционал|Фича|Особина|Могућност|Özellik|Właściwość|Tính năng|Trajto|Savybė|Požiadavka|Požadavek|Osobina|Ominaisuus|Omadus|OH HAI|Mogućnost|Mogucnost|Jellemző|Fīča|Funzionalità|Funktionalität|Funkcionalnost|Funkcionalitāte|Funcționalitate|Functionaliteit|Functionalitate|Funcionalitat|Funcionalidade|Fonctionnalité|Fitur|Feature|Egenskap|Egenskab|Crikey|Característica|Arwedd)(:)(.*)$'
    feature_element_keywords = ur'^(\s*)(시나리오 개요|시나리오|배경|背景|場景大綱|場景|场景大纲|场景|劇本大綱|劇本|テンプレ|シナリオテンプレート|シナリオテンプレ|シナリオアウトライン|シナリオ|سيناريو مخطط|سيناريو|الخلفية|תרחיש|תבנית תרחיש|רקע|Тарих|Сценарій|Сценарио|Сценарий структураси|Сценарий|Структура сценарію|Структура сценарија|Структура сценария|Скица|Рамка на сценарий|Пример|Предыстория|Предистория|Позадина|Передумова|Основа|Концепт|Контекст|Założenia|Wharrimean is|Tình huống|The thing of it is|Tausta|Taust|Tapausaihio|Tapaus|Szenariogrundriss|Szenario|Szablon scenariusza|Stsenaarium|Struktura scenarija|Skica|Skenario konsep|Skenario|Situācija|Senaryo taslağı|Senaryo|Scénář|Scénario|Schema dello scenario|Scenārijs pēc parauga|Scenārijs|Scenár|Scenaro|Scenariusz|Scenariul de şablon|Scenariul de sablon|Scenariu|Scenario Outline|Scenario Amlinellol|Scenario|Scenarijus|Scenarijaus šablonas|Scenarij|Scenarie|Rerefons|Raamstsenaarium|Primer|Pozadí|Pozadina|Pozadie|Plan du scénario|Plan du Scénario|Osnova scénáře|Osnova|Náčrt Scénáře|Náčrt Scenáru|Mate|MISHUN SRSLY|MISHUN|Kịch bản|Konturo de la scenaro|Kontext|Konteksts|Kontekstas|Kontekst|Koncept|Khung tình huống|Khung kịch bản|Háttér|Grundlage|Geçmiş|Forgatókönyv vázlat|Forgatókönyv|Fono|Esquema do Cenário|Esquema do Cenario|Esquema del escenario|Esquema de l\'escenari|Escenario|Escenari|Dis is what went down|Dasar|Contexto|Contexte|Contesto|Condiţii|Conditii|Cenário|Cenario|Cefndir|Bối cảnh|Blokes|Bakgrunn|Bakgrund|Baggrund|Background|B4|Antecedents|Antecedentes|All y\'all|Achtergrond|Abstrakt Scenario|Abstract Scenario)(:)(.*)$'
    examples_keywords        = ur'^(\s*)(예|例子|例|サンプル|امثلة|דוגמאות|Сценарији|Примери|Приклади|Мисоллар|Значения|Örnekler|Voorbeelden|Variantai|Tapaukset|Scenarios|Scenariji|Scenarijai|Příklady|Példák|Príklady|Przykłady|Primjeri|Primeri|Piemēri|Pavyzdžiai|Paraugs|Juhtumid|Exemplos|Exemples|Exemplele|Exempel|Examples|Esempi|Enghreifftiau|Ekzemploj|Eksempler|Ejemplos|EXAMPLZ|Dữ liệu|Contoh|Cobber|Beispiele)(:)(.*)$'
    step_keywords            = ur'^(\s*)(하지만|조건|먼저|만일|만약|단|그리고|그러면|那麼|那么|而且|當|当|前提|假設|假如|但是|但し|並且|もし|ならば|ただし|しかし|かつ|و |متى |لكن |عندما |ثم |بفرض |اذاً |כאשר |וגם |בהינתן |אזי |אז |אבל |Якщо |Унда |То |Припустимо, що |Припустимо |Онда |Но |Нехай |Лекин |Когато |Када |Кад |К тому же |И |Задато |Задати |Задате |Если |Допустим |Дадено |Ва |Бирок |Аммо |Али |Але |Агар |А |І |Și |És |Zatati |Zakładając |Zadato |Zadate |Zadano |Zadani |Zadan |Youse know when youse got |Youse know like when |Yna |Ya know how |Ya gotta |Y |Wun |Wtedy |When y\'all |When |Wenn |WEN |Và |Ve |Und |Un |Thì |Then y\'all |Then |Tapi |Tak |Tada |Tad |Så |Stel |Soit |Siis |Si |Sed |Se |Quando |Quand |Quan |Pryd |Pokud |Pokiaľ |Però |Pero |Pak |Oraz |Onda |Ond |Oletetaan |Og |Och |O zaman |Når |När |Niin |Nhưng |N |Mutta |Men |Mas |Maka |Majd |Mais |Maar |Ma |Lorsque |Lorsqu\'|Kun |Kuid |Kui |Khi |Keď |Ketika |Když |Kaj |Kai |Kada |Kad |Jeżeli |Ja |Ir |I CAN HAZ |I |Ha |Givun |Givet |Given y\'all |Given |Gitt |Gegeven |Gegeben sei |Fakat |Eğer ki |Etant donné |Et |Então |Entonces |Entao |En |Eeldades |E |Duota |Dun |Donitaĵo |Donat |Donada |Do |Diyelim ki |Dengan |Den youse gotta |De |Dato |Dar |Dann |Dan |Dado |Dacă |Daca |DEN |Când |Cuando |Cho |Cept |Cand |Cal |But y\'all |But |Buh |Biết |Bet |BUT |Atès |Atunci |Atesa |Anrhegedig a |Angenommen |And y\'all |And |An |Ama |Als |Alors |Allora |Ali |Aleshores |Ale |Akkor |Aber |AN |A také |A |\* )'

    tokens = {
        'comments': [
            (r'#.*$', Comment),
          ],
        'feature_elements' : [
            (step_keywords, Keyword, "step_content_stack"),
            include('comments'),
            (r"(\s|.)", Name.Function),
          ],
        'feature_elements_on_stack' : [
            (step_keywords, Keyword, "#pop:2"),
            include('comments'),
            (r"(\s|.)", Name.Function),
          ],
        'examples_table': [
            (r"\s+\|", Keyword, 'examples_table_header'),
            include('comments'),
            (r"(\s|.)", Name.Function),
          ],
        'examples_table_header': [
            (r"\s+\|\s*$", Keyword, "#pop:2"),
            include('comments'),
            (r"\s*\|", Keyword),
            (r"[^\|]", Name.Variable),
          ],
        'scenario_sections_on_stack': [
            (feature_element_keywords, bygroups(Name.Function, Keyword, Keyword, Name.Function), "feature_elements_on_stack"),
          ],
        'narrative': [
            include('scenario_sections_on_stack'),
            (r"(\s|.)", Name.Function),
          ],
        'table_vars': [
            (r'(<[^>]+>)', Name.Variable),
          ],
        'numbers': [
            (r'(\d+\.?\d*|\d*\.\d+)([eE][+-]?[0-9]+)?', String),
          ],
        'string': [
            include('table_vars'),
            (r'(\s|.)', String),
          ],
        'py_string': [
            (r'"""', Keyword, "#pop"),
            include('string'),
          ],
          'step_content_root':[
            (r"$", Keyword, "#pop"),
            include('step_content'),
          ],
          'step_content_stack':[
            (r"$", Keyword, "#pop:2"),
            include('step_content'),
          ],
          'step_content':[
            (r'"', Name.Function, "double_string"),
            include('table_vars'),
            include('numbers'),
            include('comments'),
            (r'(\s|.)', Name.Function),
          ],
          'table_content': [
            (r"\s+\|\s*$", Keyword, "#pop"),
            include('comments'),
            (r"\s*\|", Keyword),
            include('string'),
          ],
        'double_string': [
            (r'"', Name.Function, "#pop"),
            include('string'),
          ],
        'root': [
            (r'\n', Name.Function),
            include('comments'),
            (r'"""', Keyword, "py_string"),
            (r'\s+\|', Keyword, 'table_content'),
            (r'"', Name.Function, "double_string"),
            include('table_vars'),
            include('numbers'),
            (r'(\s*)(@[^@\r\n\t ]+)', bygroups(Name.Function, Name.Tag)),
            (step_keywords, bygroups(Name.Function, Keyword), "step_content_root"),
            (feature_keywords, bygroups(Keyword, Keyword, Name.Function), 'narrative'),
            (feature_element_keywords, bygroups(Name.Function, Keyword, Keyword, Name.Function), "feature_elements"),
            (examples_keywords, bygroups(Name.Function, Keyword, Keyword, Name.Function), "examples_table"),
            (r'(\s|.)', Name.Function),
        ]
    }

class AsymptoteLexer(RegexLexer):
    """
    For `Asymptote <http://asymptote.sf.net/>`_ source code.

    *New in Pygments 1.2.*
    """
    name = 'Asymptote'
    aliases = ['asy', 'asymptote']
    filenames = ['*.asy']
    mimetypes = ['text/x-asymptote']

    #: optional Comment or Whitespace
    _ws = r'(?:\s|//.*?\n|/[*].*?[*]/)+'

    tokens = {
        'whitespace': [
            (r'\n', Text),
            (r'\s+', Text),
            (r'\\\n', Text), # line continuation
            (r'//(\n|(.|\n)*?[^\\]\n)', Comment),
            (r'/(\\\n)?[*](.|\n)*?[*](\\\n)?/', Comment),
        ],
        'statements': [
            # simple string (TeX friendly)
            (r'"(\\\\|\\"|[^"])*"', String),
            # C style string (with character escapes)
            (r"'", String, 'string'),
            (r'(\d+\.\d*|\.\d+|\d+)[eE][+-]?\d+[lL]?', Number.Float),
            (r'(\d+\.\d*|\.\d+|\d+[fF])[fF]?', Number.Float),
            (r'0x[0-9a-fA-F]+[Ll]?', Number.Hex),
            (r'0[0-7]+[Ll]?', Number.Oct),
            (r'\d+[Ll]?', Number.Integer),
            (r'[~!%^&*+=|?:<>/-]', Operator),
            (r'[()\[\],.]', Punctuation),
            (r'\b(case)(.+?)(:)', bygroups(Keyword, using(this), Text)),
            (r'(and|controls|tension|atleast|curl|if|else|while|for|do|'
             r'return|break|continue|struct|typedef|new|access|import|'
             r'unravel|from|include|quote|static|public|private|restricted|'
             r'this|explicit|true|false|null|cycle|newframe|operator)\b', Keyword),
            # Since an asy-type-name can be also an asy-function-name,
            # in the following we test if the string "  [a-zA-Z]" follows
            # the Keyword.Type.
            # Of course it is not perfect !
            (r'(Braid|FitResult|Label|Legend|TreeNode|abscissa|arc|arrowhead|'
             r'binarytree|binarytreeNode|block|bool|bool3|bounds|bqe|circle|'
             r'conic|coord|coordsys|cputime|ellipse|file|filltype|frame|grid3|'
             r'guide|horner|hsv|hyperbola|indexedTransform|int|inversion|key|'
             r'light|line|linefit|marginT|marker|mass|object|pair|parabola|path|'
             r'path3|pen|picture|point|position|projection|real|revolution|'
             r'scaleT|scientific|segment|side|slice|splitface|string|surface|'
             r'tensionSpecifier|ticklocate|ticksgridT|tickvalues|transform|'
             r'transformation|tree|triangle|trilinear|triple|vector|'
             r'vertex|void)(?=([ ]{1,}[a-zA-Z]))', Keyword.Type),
            # Now the asy-type-name which are not asy-function-name
            # except yours !
            # Perhaps useless
            (r'(Braid|FitResult|TreeNode|abscissa|arrowhead|block|bool|bool3|'
             r'bounds|coord|frame|guide|horner|int|linefit|marginT|pair|pen|'
             r'picture|position|real|revolution|slice|splitface|ticksgridT|'
             r'tickvalues|tree|triple|vertex|void)\b', Keyword.Type),
            ('[a-zA-Z_][a-zA-Z0-9_]*:(?!:)', Name.Label),
            ('[a-zA-Z_][a-zA-Z0-9_]*', Name),
            ],
        'root': [
            include('whitespace'),
            # functions
            (r'((?:[a-zA-Z0-9_*\s])+?(?:\s|[*]))'    # return arguments
             r'([a-zA-Z_][a-zA-Z0-9_]*)'             # method name
             r'(\s*\([^;]*?\))'                      # signature
             r'(' + _ws + r')({)',
             bygroups(using(this), Name.Function, using(this), using(this),
                      Punctuation),
             'function'),
            # function declarations
            (r'((?:[a-zA-Z0-9_*\s])+?(?:\s|[*]))'    # return arguments
             r'([a-zA-Z_][a-zA-Z0-9_]*)'             # method name
             r'(\s*\([^;]*?\))'                      # signature
             r'(' + _ws + r')(;)',
             bygroups(using(this), Name.Function, using(this), using(this),
                      Punctuation)),
            ('', Text, 'statement'),
        ],
        'statement' : [
            include('whitespace'),
            include('statements'),
            ('[{}]', Punctuation),
            (';', Punctuation, '#pop'),
        ],
        'function': [
            include('whitespace'),
            include('statements'),
            (';', Punctuation),
            ('{', Punctuation, '#push'),
            ('}', Punctuation, '#pop'),
        ],
        'string': [
            (r"'", String, '#pop'),
            (r'\\([\\abfnrtv"\'?]|x[a-fA-F0-9]{2,4}|[0-7]{1,3})', String.Escape),
            (r'\n', String),
            (r"[^\\'\n]+", String), # all other characters
            (r'\\\n', String),
            (r'\\n', String), # line continuation
            (r'\\', String), # stray backslash
            ]
        }

    def get_tokens_unprocessed(self, text):
        from pygments.lexers._asybuiltins import ASYFUNCNAME, ASYVARNAME
        for index, token, value in \
               RegexLexer.get_tokens_unprocessed(self, text):
           if token is Name and value in ASYFUNCNAME:
               token = Name.Function
           elif token is Name and value in ASYVARNAME:
               token = Name.Variable
           yield index, token, value


class PostScriptLexer(RegexLexer):
    """
    Lexer for PostScript files.

    The PostScript Language Reference published by Adobe at
    <http://partners.adobe.com/public/developer/en/ps/PLRM.pdf>
    is the authority for this.

    *New in Pygments 1.4.*
    """
    name = 'PostScript'
    aliases = ['postscript']
    filenames = ['*.ps', '*.eps']
    mimetypes = ['application/postscript']

    delimiter = r'\(\)\<\>\[\]\{\}\/\%\s'
    delimiter_end = r'(?=[%s])' % delimiter

    valid_name_chars = r'[^%s]' % delimiter
    valid_name = r"%s+%s" % (valid_name_chars, delimiter_end)

    tokens = {
        'root': [
            # All comment types
            (r'^%!.+\n', Comment.Preproc),
            (r'%%.*\n', Comment.Special),
            (r'(^%.*\n){2,}', Comment.Multiline),
            (r'%.*\n', Comment.Single),

            # String literals are awkward; enter separate state.
            (r'\(', String, 'stringliteral'),

            (r'[\{\}(\<\<)(\>\>)\[\]]', Punctuation),

            # Numbers
            (r'<[0-9A-Fa-f]+>' + delimiter_end, Number.Hex),
            # Slight abuse: use Oct to signify any explicit base system
            (r'[0-9]+\#(\-|\+)?([0-9]+\.?|[0-9]*\.[0-9]+|[0-9]+\.[0-9]*)'
             r'((e|E)[0-9]+)?' + delimiter_end, Number.Oct),
            (r'(\-|\+)?([0-9]+\.?|[0-9]*\.[0-9]+|[0-9]+\.[0-9]*)((e|E)[0-9]+)?'
             + delimiter_end, Number.Float),
            (r'(\-|\+)?[0-9]+' + delimiter_end, Number.Integer),

            # References
            (r'\/%s' % valid_name, Name.Variable),

            # Names
            (valid_name, Name.Function),      # Anything else is executed

            # These keywords taken from
            # <http://www.math.ubc.ca/~cass/graphics/manual/pdf/a1.pdf>
            # Is there an authoritative list anywhere that doesn't involve
            # trawling documentation?

            (r'(false|true)' + delimiter_end, Keyword.Constant),

            # Conditionals / flow control
            (r'(eq|ne|ge|gt|le|lt|and|or|not|if|ifelse|for|forall)'
             + delimiter_end, Keyword.Reserved),

            ('(abs|add|aload|arc|arcn|array|atan|begin|bind|ceiling|charpath|'
             'clip|closepath|concat|concatmatrix|copy|cos|currentlinewidth|'
             'currentmatrix|currentpoint|curveto|cvi|cvs|def|defaultmatrix|'
             'dict|dictstackoverflow|div|dtransform|dup|end|exch|exec|exit|exp|'
             'fill|findfont|floor|get|getinterval|grestore|gsave|gt|'
             'identmatrix|idiv|idtransform|index|invertmatrix|itransform|'
             'length|lineto|ln|load|log|loop|matrix|mod|moveto|mul|neg|newpath|'
             'pathforall|pathbbox|pop|print|pstack|put|quit|rand|rangecheck|'
             'rcurveto|repeat|restore|rlineto|rmoveto|roll|rotate|round|run|'
             'save|scale|scalefont|setdash|setfont|setgray|setlinecap|'
             'setlinejoin|setlinewidth|setmatrix|setrgbcolor|shfill|show|'
             'showpage|sin|sqrt|stack|stringwidth|stroke|strokepath|sub|'
             'syntaxerror|transform|translate|truncate|typecheck|undefined|'
             'undefinedfilename|undefinedresult)' + delimiter_end,
             Name.Builtin),

            (r'\s+', Text),
        ],

        'stringliteral': [
            (r'[^\(\)\\]+', String),
            (r'\\', String.Escape, 'escape'),
            (r'\(', String, '#push'),
            (r'\)', String, '#pop'),
        ],

        'escape': [
            (r'([0-8]{3}|n|r|t|b|f|\\|\(|\)|)', String.Escape, '#pop'),
        ],
    }


<<<<<<< HEAD
class AutohotkeyLexer(RegexLexer):
    """
    For `autohotkey <http://www.autohotkey.com/>`_ source code.

    *New in Pygments 1.4.*
    """
    name = 'autohotkey'
    aliases = ['ahk']
    filenames = ['*.ahk', '*.ahkl']
    mimetypes = ['text/x-autohotkey']

    flags = re.IGNORECASE | re.DOTALL | re.MULTILINE

    tokens = {
        'root': [
            include('whitespace'),
            (r'^\(', String, 'continuation'),
            include('comments'),
            (r'(^\s*)(\w+)(\s*)(=)',
             bygroups(Text.Whitespace, Name, Text.Whitespace, Operator),
             'command'),
            (r'([\w#@$?\[\]]+)(\s*)(\()',
             bygroups(Name.Function, Text.Whitespace, Punctuation),
             'parameters'),
            include('directives'),
            include('labels'),
            include('commands'),
            include('expressions'),
            include('numbers'),
            include('literals'),
            include('keynames'),
            include('keywords'),
        ],
        'command': [
            include('comments'),
            include('whitespace'),
            (r'^\(', String, 'continuation'),
            (r'[^\n]*?(?=;*|$)', String, '#pop'),
            include('numbers'),
            include('literals'),
        ],

        'expressions': [
            include('comments'),
            include('whitespace'),
            include('numbers'),
            include('literals'),
            (r'([]\w#@$?[]+)(\s*)(\()',
             bygroups(Name.Function, Text.Whitespace, Punctuation),
             'parameters'),
            (r'A_\w+', Name.Builtin),
            (r'%[]\w#@$?[]+?%', Name.Variable),
            # blocks: if, else, function definitions
            (r'{', Punctuation, 'block'),
            # parameters in function calls
            ],
        'literals': [
            (r'"', String, 'string'),
            (r'A_\w+', Name.Builtin),
            (r'%[]\w#@$?[]+?%', Name.Variable),
            (r'[-~!%^&*+|?:<>/=]=?', Operator, 'expressions'),
            (r'==', Operator, 'expressions'),
            ('[{()},.%#`;]', Punctuation),
            (r'\\', Punctuation),
            include('keywords'),
            (r'\w+', Text),
            ],
        'string': [
            (r'"', String, '#pop'),
            (r'""|`.', String.Escape),
            (r'[^\`"\n]+', String), # all other characters
        ],
        'block': [
            include('root'),
            ('{', Punctuation, '#push'),
            ('}', Punctuation, '#pop'),
        ],
        'parameters': [
            (r'\)', Punctuation, '#pop'),
            (r'\(', Punctuation, '#push'),
            include('numbers'),
            include('literals'),
            include('whitespace'),
        ],
        'keywords': [
            (r'(static|global|local)\b', Keyword.Type),
            (r'(if|else|and|or)\b', Keyword.Reserved),
            ],
        'directives': [
            (r'#\w+?\s', Keyword),
            ],
        'labels': [
            # hotkeys and labels
            # technically, hotkey names are limited to named keys and buttons
            (r'(^\s*)([^:\s]+?:{1,2})', bygroups(Text.Whitespace, Name.Label)),
             # hotstrings
            (r'(^\s*)(::[]\w#@$?[]+?::)', bygroups(Text.Whitespace, Name.Label)),
            ],
        'comments': [
            (r'^;+.*?$', Comment.Single),  # beginning of line comments
            (r'(?<=\s);+.*?$', Comment.Single),    # end of line comments
            (r'^/\*.*?\n\*/', Comment.Multiline),
            (r'(?<!\n)/\*.*?\n\*/', Error),  # must be at start of line
            ],
        'whitespace': [
            (r'[ \t]+', Text.Whitespace),
            ],
        'numbers': [
            (r'(\d+\.\d*|\d*\.\d+)([eE][+-]?[0-9]+)?', Number.Float),
            (r'\d+[eE][+-]?[0-9]+', Number.Float),
            (r'0[0-7]+', Number.Oct),
            (r'0[xX][a-fA-F0-9]+', Number.Hex),
            (r'\d+L', Number.Integer.Long),
            (r'\d+', Number.Integer)
        ],
        'continuation': [
            (r'\n\)', Punctuation, '#pop'),
            (r'\s[^\n\)]+', String),
        ],
        'keynames': [
            (r'\[[^\]]+\]', Keyword, 'keynames')
        ],
        'commands': [
            (r'(autotrim|blockinput|break|click|'
             r'clipwait|continue|control|'
             r'controlclick|controlfocus|controlget|'
             r'controlgetfocus|controlgetpos|controlgettext|'
             r'controlmove|controlsend|controlsendraw|'
             r'controlsettext|coordmode|critical|'
             r'detecthiddentext|detecthiddenwindows|'
             r'dllcall|drive|'
             r'driveget|drivespacefree|'
             r'else|envadd|envdiv|'
             r'envget|envmult|envset|'
             r'envsub|envupdate|exit|'
             r'exitapp|fileappend|filecopy|'
             r'filecopydir|filecreatedir|filecreateshortcut|'
             r'filedelete|filegetattrib|filegetshortcut|'
             r'filegetsize|filegettime|filegetversion|'
             r'fileinstall|filemove|filemovedir|'
             r'fileread|filereadline|filerecycle|'
             r'filerecycleempty|fileremovedir|fileselectfile|'
             r'fileselectfolder|filesetattrib|filesettime|'
             r'formattime|gosub|'
             r'goto|groupactivate|groupadd|'
             r'groupclose|groupdeactivate|gui|'
             r'guicontrol|guicontrolget|hotkey|'
             r'ifexist|ifgreater|ifgreaterorequal|'
             r'ifinstring|ifless|iflessorequal|'
             r'ifmsgbox|ifnotequal|ifnotexist|'
             r'ifnotinstring|ifwinactive|ifwinexist|'
             r'ifwinnotactive|ifwinnotexist|imagesearch|'
             r'inidelete|iniread|iniwrite|'
             r'input|inputbox|keyhistory|'
             r'keywait|listhotkeys|listlines|'
             r'listvars|loop|'
             r'menu|mouseclick|mouseclickdrag|'
             r'mousegetpos|mousemove|msgbox|'
             r'onmessage|onexit|outputdebug|'
             r'pixelgetcolor|pixelsearch|postmessage|'
             r'process|progress|random|'
             r'regexmatch|regexreplace|registercallback|'
             r'regdelete|regread|regwrite|'
             r'reload|repeat|return|'
             r'run|runas|runwait|'
             r'send|sendevent|sendinput|'
             r'sendmessage|sendmode|sendplay|'
             r'sendraw|setbatchlines|setcapslockstate|'
             r'setcontroldelay|setdefaultmousespeed|setenv|'
             r'setformat|setkeydelay|setmousedelay|'
             r'setnumlockstate|setscrolllockstate|'
             r'setstorecapslockmode|'
             r'settimer|settitlematchmode|setwindelay|'
             r'setworkingdir|shutdown|sleep|'
             r'sort|soundbeep|soundget|'
             r'soundgetwavevolume|soundplay|soundset|'
             r'soundsetwavevolume|splashimage|splashtextoff|'
             r'splashtexton|splitpath|statusbargettext|'
             r'statusbarwait|stringcasesense|stringgetpos|'
             r'stringleft|stringlen|stringlower|'
             r'stringmid|stringreplace|stringright|'
             r'stringsplit|stringtrimleft|stringtrimright|'
             r'stringupper|suspend|sysget|'
             r'thread|tooltip|transform|'
             r'traytip|urldownloadtofile|while|'
             r'varsetcapacity|'
             r'winactivate|winactivatebottom|winclose|'
             r'winget|wingetactivestats|wingetactivetitle|'
             r'wingetclass|wingetpos|wingettext|'
             r'wingettitle|winhide|winkill|'
             r'winmaximize|winmenuselectitem|winminimize|'
             r'winminimizeall|winminimizeallundo|winmove|'
             r'winrestore|winset|winsettitle|'
             r'winshow|winwait|winwaitactive|'
             r'winwaitclose|winwaitnotactive'
             r'true|false|NULL)\b', Keyword, 'command'),
            ],

        }

class MaqlLexer(RegexLexer):
    """
    Lexer for `GoodData MAQL <https://secure.gooddata.com/docs/html/advanced.metric.tutorial.html>`_
    scripts.

    *New in Pygments 1.4.*
    """

    name = 'MAQL'
    aliases = ['maql']
    filenames = ['*.maql']
    mimetypes = ['text/x-gooddata-maql','application/x-gooddata-maql']

    flags = re.IGNORECASE
    tokens = {
        'root': [
            # IDENTITY
            (r'IDENTIFIER\b', Name.Builtin),
            # IDENTIFIER
            (r'\{[^}]+\}', Name.Variable),
            # NUMBER
            (r'[0-9]+(?:\.[0-9]+)?(?:[eE][+-]?[0-9]{1,3})?', Literal.Number),
            # STRING
            (r'"', Literal.String, 'string-literal'),
            #  RELATION
            (r'\<\>|\!\=', Operator),
            (r'\=|\>\=|\>|\<\=|\<', Operator),
            # :=
            (r'\:\=', Operator),
            # OBJECT
            (r'\[[^]]+\]', Name.Variable.Class),
            # keywords
            (r'(DIMENSIONS?|BOTTOM|METRIC|COUNT|OTHER|FACT|WITH|TOP|OR|'
             r'ATTRIBUTE|CREATE|PARENT|FALSE|ROWS?|FROM|ALL|AS|PF|'
             r'COLUMNS?|DEFINE|REPORT|LIMIT|TABLE|LIKE|AND|BY|'
             r'BETWEEN|EXCEPT|SELECT|MATCH|WHERE|TRUE|FOR|IN|'
             r'WITHOUT|FILTER|ALIAS|ORDER|FACT|WHEN|NOT|ON|'
             r'KEYS|KEY|FULLSET|PRIMARY|LABELS|LABEL|VISUAL|'
             r'TITLE|DESCRIPTION|FOLDER|ALTER|DROP|ADD|DATASET|'
             r'DATATYPE|INT|BIGINT|DOUBLE|DATE|VARCHAR|DECIMAL|'
             r'SYNCHRONIZE|TYPE|DEFAULT|ORDER|ASC|DESC|HYPERLINK|'
             r'INCLUDE|TEMPLATE|MODIFY)\b', Keyword),
            # FUNCNAME
            (r'[a-zA-Z]\w*\b', Name.Function),
            # Comments
            (r'#.*', Comment.Single),
            # Punctuation
            (r'[,;\(\)]', Token.Punctuation),
            # Space is not significant
            (r'\s+', Text)
        ],
        'string-literal': [
            (r'\\[tnrfbae"\\]', String.Escape),
            (r'"', Literal.String, '#pop'),
            (r'[^\\"]+', Literal.String)
        ]
    }

class GoodDataCLLexer(RegexLexer):
    """
    Lexer for `GoodData-CL <http://github.com/gooddata/GoodData-CL/raw/master/cli/src/main/resources/com/gooddata/processor/COMMANDS.txt>`_
    script files.

    *New in Pygments 1.4.*
    """

    name = 'GoodData-CL'
    aliases = ['gooddata-cl']
    filenames = ['*.gdc']
    mimetypes = ['text/x-gooddata-cl']

    flags = re.IGNORECASE
    tokens = {
        'root': [
            # Comments
            (r'#.*', Comment.Single),
            # Function call
            (r'[a-zA-Z]\w*', Name.Function),
            # Argument list
            (r'\(', Token.Punctuation, 'args-list'),
            # Punctuation
            (r';', Token.Punctuation),
            # Space is not significant
            (r'\s+', Text)
        ],
        'args-list': [
            (r'\)', Token.Punctuation, '#pop'),
            (r',', Token.Punctuation),
            (r'[a-zA-Z]\w*', Name.Variable),
            (r'=', Operator),
            (r'"', Literal.String, 'string-literal'),
            (r'[0-9]+(?:\.[0-9]+)?(?:[eE][+-]?[0-9]{1,3})?', Literal.Number),
            # Space is not significant
            (r'\s', Text)
        ],
        'string-literal': [
            (r'\\[tnrfbae"\\]', String.Escape),
            (r'"', Literal.String, '#pop'),
            (r'[^\\"]+', Literal.String)
        ]
=======
class ProtoBufLexer(RegexLexer):
    """
    Lexer for `Protocol Buffer <http://code.google.com/p/protobuf/>`_
    definition files.
    """

    name = 'Protocol Buffer'
    aliases = ['protobuf']
    filenames = ['*.proto']

    tokens = {
        'root': [
            (r'[ \t]+', Text),
            (r'[,;{}\[\]\(\)]', Punctuation),
            (r'/(\\\n)?/(\n|(.|\n)*?[^\\]\n)', Comment.Single),
            (r'/(\\\n)?[*](.|\n)*?[*](\\\n)?/', Comment.Multiline),
            (r'\b(import|option|optional|required|repeated|default|packed|'
             r'ctype|extensions|to|max|rpc|returns)\b', Keyword),
            (r'(int32|int64|uint32|uint64|sint32|sint64|'
             r'fixed32|fixed64|sfixed32|sfixed64|'
             r'float|double|bool|string|bytes)\b', Keyword.Type),
            (r'(true|false)\b', Keyword.Constant),
            (r'(package)(\s+)', bygroups(Keyword.Namespace, Text), 'package'),
            (r'(message|extend)(\s+)',
             bygroups(Keyword.Declaration, Text), 'message'),
            (r'(enum|group|service)(\s+)',
             bygroups(Keyword.Declaration, Text), 'type'),
            (r'\".*\"', String),
            (r'(\d+\.\d*|\.\d+|\d+)[eE][+-]?\d+[LlUu]*', Number.Float),
            (r'(\d+\.\d*|\.\d+|\d+[fF])[fF]?', Number.Float),
            (r'(\-?(inf|nan))', Number.Float),
            (r'0x[0-9a-fA-F]+[LlUu]*', Number.Hex),
            (r'0[0-7]+[LlUu]*', Number.Oct),
            (r'\d+[LlUu]*', Number.Integer),
            (r'[+-=]', Operator),
            (r'([a-zA-Z_][a-zA-Z0-9_\.]*)([ \t]*)(=)',
             bygroups(Name.Attribute, Text, Operator)),
            ('[a-zA-Z_][a-zA-Z0-9_\.]*', Name),
        ],
        'package': [
            (r'[a-zA-Z_][a-zA-Z0-9_]*', Name.Namespace, '#pop')
        ],
        'message': [
            (r'[a-zA-Z_][a-zA-Z0-9_]*', Name.Class, '#pop')
        ],
        'type': [
            (r'[a-zA-Z_][a-zA-Z0-9_]*', Name, '#pop')
        ],
>>>>>>> ef04a3da
    }<|MERGE_RESOLUTION|>--- conflicted
+++ resolved
@@ -24,14 +24,9 @@
            'MOOCodeLexer', 'SmalltalkLexer', 'TcshLexer', 'LogtalkLexer',
            'GnuplotLexer', 'PovrayLexer', 'AppleScriptLexer',
            'BashSessionLexer', 'ModelicaLexer', 'RebolLexer', 'ABAPLexer',
-<<<<<<< HEAD
            'NewspeakLexer', 'GherkinLexer', 'AsymptoteLexer',
            'PostScriptLexer', 'AutohotkeyLexer', 'GoodDataCLLexer',
-           'MaqlLexer']
-=======
-           'NewspeakLexer', 'GherkinLexer', 'AsymptoteLexer', 'PostScriptLexer',
-           'ProtoBufLexer']
->>>>>>> ef04a3da
+           'MaqlLexer', 'ProtoBufLexer']
 
 line_re  = re.compile('.*?\n')
 
@@ -2413,7 +2408,6 @@
     }
 
 
-<<<<<<< HEAD
 class AutohotkeyLexer(RegexLexer):
     """
     For `autohotkey <http://www.autohotkey.com/>`_ source code.
@@ -2669,8 +2663,9 @@
             (r'\\[tnrfbae"\\]', String.Escape),
             (r'"', Literal.String, '#pop'),
             (r'[^\\"]+', Literal.String)
-        ]
+        ],
     }
+
 
 class GoodDataCLLexer(RegexLexer):
     """
@@ -2714,11 +2709,15 @@
             (r'"', Literal.String, '#pop'),
             (r'[^\\"]+', Literal.String)
         ]
-=======
+    }
+
+
 class ProtoBufLexer(RegexLexer):
     """
     Lexer for `Protocol Buffer <http://code.google.com/p/protobuf/>`_
     definition files.
+
+    *New in Pygments 1.4.*
     """
 
     name = 'Protocol Buffer'
@@ -2763,5 +2762,4 @@
         'type': [
             (r'[a-zA-Z_][a-zA-Z0-9_]*', Name, '#pop')
         ],
->>>>>>> ef04a3da
     }